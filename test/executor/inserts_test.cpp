
//===----------------------------------------------------------------------===//
//
//                         PelotonDB
//
// insert_test.cpp
//
// Identification: /peloton/test/executor/insert_test.cpp
//
// Copyright (c) 2015, Carnegie Mellon University Database Group
//
//===----------------------------------------------------------------------===//

#include <cstdio>

#include "gtest/gtest.h"

#include "executor/insert_executor.h"
#include "common/harness.h"
#include "common/logger.h"
#include "catalog/bootstrapper.h"
#include "catalog/catalog.h"
#include "planner/insert_plan.h"
#include "expression/abstract_expression.h"
#include "parser/statement_insert.h"
#include "parser/statement_select.h"

namespace peloton {
namespace test {

//===--------------------------------------------------------------------===//
// Catalog Tests
//===--------------------------------------------------------------------===//

class InsertTests : public PelotonTest {};

TEST_F(InsertTests, InsertRecord) {

  auto catalog = catalog::Bootstrapper::bootstrap();

  auto &txn_manager = concurrency::TransactionManagerFactory::GetInstance();
  auto txn = txn_manager.BeginTransaction();
  // Insert a table first
  auto id_column = catalog::Column(
      VALUE_TYPE_INTEGER, GetTypeSize(VALUE_TYPE_INTEGER), "dept_id", true);
  auto name_column =
      catalog::Column(VALUE_TYPE_VARCHAR, 32, "dept_name", false);

  std::unique_ptr<catalog::Schema> table_schema(
      new catalog::Schema({id_column, name_column}));

  catalog::Bootstrapper::global_catalog->CreateDatabase(DEFAULT_DB_NAME, txn);
  txn_manager.CommitTransaction(txn);
  
  txn = txn_manager.BeginTransaction();
  catalog::Bootstrapper::global_catalog->CreateTable(
      DEFAULT_DB_NAME, "TEST_TABLE", std::move(table_schema), txn);
  txn_manager.CommitTransaction(txn);

  txn = txn_manager.BeginTransaction();

  std::unique_ptr<executor::ExecutorContext> context(
      new executor::ExecutorContext(txn));
<<<<<<< HEAD

  std::unique_ptr<parser::InsertStatement> insert_node(
      new parser::InsertStatement(INSERT_TYPE_VALUES));
  char *name = new char[11]();
  strcpy(name, "TEST_TABLE");
=======
  auto insert_node = new parser::InsertStatement(INSERT_TYPE_VALUES);
  std::string name = "TEST_TABLE";
>>>>>>> 7501eee2

  char *col_1 = new char[8]();
  strcpy(col_1, "dept_id");

  char *col_2 = new char[10]();
  strcpy(col_2, "dept_name");

  insert_node->table_name = const_cast<char *>(name);

  insert_node->columns = new std::vector<char *>;
  insert_node->columns->push_back(const_cast<char *>(col_1));
  insert_node->columns->push_back(const_cast<char *>(col_2));

  insert_node->values = new std::vector<expression::AbstractExpression *>;
  insert_node->values->push_back(new expression::ConstantValueExpression(
      ValueFactory::GetIntegerValue(70)));

  insert_node->values->push_back(new expression::ConstantValueExpression(
      ValueFactory::GetStringValue("Hello")));

  insert_node->select = new parser::SelectStatement();

  planner::InsertPlan node(insert_node.get());
  executor::InsertExecutor executor(&node, context.get());

  EXPECT_TRUE(executor.Init());
  EXPECT_TRUE(executor.Execute());

<<<<<<< HEAD
  txn_manager.CommitTransaction();

  // free the database just created
  txn_manager.BeginTransaction();
  catalog::Bootstrapper::global_catalog->DropDatabase(DEFAULT_DB_NAME);
  txn_manager.CommitTransaction();

  delete catalog;
=======
  txn_manager.CommitTransaction(txn);
>>>>>>> 7501eee2
}

}  // End test namespace
}  // End peloton namespace<|MERGE_RESOLUTION|>--- conflicted
+++ resolved
@@ -51,7 +51,7 @@
 
   catalog::Bootstrapper::global_catalog->CreateDatabase(DEFAULT_DB_NAME, txn);
   txn_manager.CommitTransaction(txn);
-  
+
   txn = txn_manager.BeginTransaction();
   catalog::Bootstrapper::global_catalog->CreateTable(
       DEFAULT_DB_NAME, "TEST_TABLE", std::move(table_schema), txn);
@@ -61,16 +61,11 @@
 
   std::unique_ptr<executor::ExecutorContext> context(
       new executor::ExecutorContext(txn));
-<<<<<<< HEAD
 
   std::unique_ptr<parser::InsertStatement> insert_node(
       new parser::InsertStatement(INSERT_TYPE_VALUES));
   char *name = new char[11]();
   strcpy(name, "TEST_TABLE");
-=======
-  auto insert_node = new parser::InsertStatement(INSERT_TYPE_VALUES);
-  std::string name = "TEST_TABLE";
->>>>>>> 7501eee2
 
   char *col_1 = new char[8]();
   strcpy(col_1, "dept_id");
@@ -99,18 +94,14 @@
   EXPECT_TRUE(executor.Init());
   EXPECT_TRUE(executor.Execute());
 
-<<<<<<< HEAD
-  txn_manager.CommitTransaction();
+  txn_manager.CommitTransaction(txn);
 
   // free the database just created
-  txn_manager.BeginTransaction();
-  catalog::Bootstrapper::global_catalog->DropDatabase(DEFAULT_DB_NAME);
-  txn_manager.CommitTransaction();
+  txn = txn_manager.BeginTransaction();
+  catalog::Bootstrapper::global_catalog->DropDatabase(DEFAULT_DB_NAME, txn);
+  txn_manager.CommitTransaction(txn);
 
   delete catalog;
-=======
-  txn_manager.CommitTransaction(txn);
->>>>>>> 7501eee2
 }
 
 }  // End test namespace
