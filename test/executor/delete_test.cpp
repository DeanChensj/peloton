//===----------------------------------------------------------------------===//
//
//                         Peloton
//
// delete_test.cpp
//
// Identification: test/executor/delete_test.cpp
//
// Copyright (c) 2015-16, Carnegie Mellon University Database Group
//
//===----------------------------------------------------------------------===//

#include <cstdio>
#include <sql/testing_sql_util.h>

#include "catalog/catalog.h"
#include "catalog/database_catalog.h"
#include "catalog/table_catalog.h"
#include "common/harness.h"
#include "common/logger.h"
#include "common/statement.h"
#include "concurrency/transaction_manager_factory.h"
#include "executor/create_executor.h"
#include "executor/delete_executor.h"
#include "executor/insert_executor.h"
#include "executor/plan_executor.h"
#include "optimizer/optimizer.h"
#include "parser/postgresparser.h"
#include "planner/create_plan.h"
#include "planner/delete_plan.h"
#include "planner/insert_plan.h"
#include "planner/plan_util.h"
#include "include/traffic_cop/traffic_cop.h"

#include "gtest/gtest.h"

namespace peloton {
namespace test {

//===--------------------------------------------------------------------===//
// Catalog Tests
//===--------------------------------------------------------------------===//

class DeleteTests : public PelotonTest {};

void ShowTable(std::string database_name, std::string table_name) {
  // auto table =
  // catalog::Catalog::GetInstance()->GetTableWithName(database_name,
  //                                                                table_name);
  (void)database_name;
  std::unique_ptr<Statement> statement;
  auto &peloton_parser = parser::PostgresParser::GetInstance();
<<<<<<< HEAD
  executor::ExecuteResult status;
=======
  executor::ExecutionResult status;
>>>>>>> 790e61e6
  std::vector<type::Value> params;
  std::vector<ResultValue> result;

  optimizer::Optimizer optimizer;

  auto &traffic_cop = tcop::TrafficCop::GetInstance();
  traffic_cop.SetTaskCallback(TestingSQLUtil::UtilTestTaskCallback,
                              &TestingSQLUtil::counter_);
  auto &txn_manager = concurrency::TransactionManagerFactory::GetInstance();
  auto txn = txn_manager.BeginTransaction();
  traffic_cop.SetTcopTxnState(txn);

  statement.reset(new Statement("SELECT", "SELECT * FROM " + table_name));
  auto select_stmt =
      peloton_parser.BuildParseTree("SELECT * FROM " + table_name);
<<<<<<< HEAD
  statement->SetPlanTree(optimizer.BuildPelotonPlanTree(
      catalog::Catalog::GetInstance(), select_stmt, DEFAULT_DB_NAME, txn));
=======
  statement->SetPlanTree(
      optimizer.BuildPelotonPlanTree(select_stmt, DEFAULT_DB_NAME, txn));
>>>>>>> 790e61e6
  LOG_TRACE("Query Plan\n%s",
            planner::PlanUtil::GetInfo(statement->GetPlanTree().get()).c_str());
  std::vector<int> result_format;
  auto tuple_descriptor = traffic_cop.GenerateTupleDescriptor(
      (parser::SelectStatement *)select_stmt->GetStatement(0));
  result_format = std::vector<int>(tuple_descriptor.size(), 0);
  TestingSQLUtil::counter_.store(1);
  status = traffic_cop.ExecuteHelper(statement->GetPlanTree(), params, result,
                                     result_format);
  if (traffic_cop.GetQueuing()) {
    TestingSQLUtil::ContinueAfterComplete();
    traffic_cop.ExecuteStatementPlanGetResult();
    status = traffic_cop.p_status_;
    traffic_cop.SetQueuing(false);
  }
  traffic_cop.CommitQueryHelper();
}

TEST_F(DeleteTests, VariousOperations) {
  LOG_INFO("Bootstrapping...");
  auto &txn_manager = concurrency::TransactionManagerFactory::GetInstance();
  auto txn = txn_manager.BeginTransaction();
  catalog::Catalog::GetInstance()->CreateDatabase(DEFAULT_DB_NAME, txn);
  LOG_INFO("Bootstrapping completed!");

  //  optimizer::SimpleOptimizer optimizer;
  std::unique_ptr<optimizer::AbstractOptimizer> optimizer;
  optimizer.reset(new optimizer::Optimizer);
  auto &traffic_cop = tcop::TrafficCop::GetInstance();
  traffic_cop.SetTaskCallback(TestingSQLUtil::UtilTestTaskCallback,
                              &TestingSQLUtil::counter_);
  // Create a table first
  LOG_INFO("Creating a table...");
  auto id_column = catalog::Column(
      type::TypeId::INTEGER, type::Type::GetTypeSize(type::TypeId::INTEGER),
      "dept_id", true);
  auto name_column =
      catalog::Column(type::TypeId::VARCHAR, 32, "dept_name", false);

  std::unique_ptr<catalog::Schema> table_schema(
      new catalog::Schema({id_column, name_column}));
  std::unique_ptr<executor::ExecutorContext> context(
      new executor::ExecutorContext(txn));
  planner::CreatePlan node("department_table", DEFAULT_DB_NAME,
                           std::move(table_schema), CreateType::TABLE);
  executor::CreateExecutor create_executor(&node, context.get());
  create_executor.Init();
  create_executor.Execute();
  EXPECT_EQ(1, (int)catalog::Catalog::GetInstance()
                   ->GetDatabaseObject(DEFAULT_DB_NAME, txn)
                   ->GetTableObjects()
                   .size());
  LOG_INFO("Table created!");

  storage::DataTable *table = catalog::Catalog::GetInstance()->GetTableWithName(
      DEFAULT_DB_NAME, "department_table", txn);
  txn_manager.CommitTransaction(txn);

  txn = txn_manager.BeginTransaction();
  traffic_cop.SetTcopTxnState(txn);
  // Inserting a tuple end-to-end
  LOG_INFO("Inserting a tuple...");
  LOG_INFO(
      "Query: INSERT INTO department_table(dept_id,dept_name) VALUES "
      "(1,'hello_1');");
  std::unique_ptr<Statement> statement;
  statement.reset(new Statement(
      "INSERT",
      "INSERT INTO department_table(dept_id,dept_name) VALUES (1,'hello_1');"));
  auto &peloton_parser = parser::PostgresParser::GetInstance();
  LOG_INFO("Building parse tree...");
  auto insert_stmt = peloton_parser.BuildParseTree(
      "INSERT INTO department_table(dept_id,dept_name) VALUES (1,'hello_1');");
  LOG_INFO("Building parse tree completed!");
  LOG_INFO("Building plan tree...");
<<<<<<< HEAD
  statement->SetPlanTree(optimizer->BuildPelotonPlanTree(
      catalog::Catalog::GetInstance(), insert_stmt, DEFAULT_DB_NAME, txn));
=======
  statement->SetPlanTree(
      optimizer->BuildPelotonPlanTree(insert_stmt, DEFAULT_DB_NAME, txn));
>>>>>>> 790e61e6
  LOG_INFO("Building plan tree completed!");
  std::vector<type::Value> params;
  std::vector<ResultValue> result;
  LOG_INFO("Executing plan...\n%s",
           planner::PlanUtil::GetInfo(statement->GetPlanTree().get()).c_str());
  std::vector<int> result_format;
  result_format = std::vector<int>(0, 0);
  TestingSQLUtil::counter_.store(1);
  executor::ExecutionResult status = traffic_cop.ExecuteHelper(
      statement->GetPlanTree(), params, result, result_format);
  if (traffic_cop.GetQueuing()) {
    TestingSQLUtil::ContinueAfterComplete();
    traffic_cop.ExecuteStatementPlanGetResult();
    status = traffic_cop.p_status_;
    traffic_cop.SetQueuing(false);
  }
  LOG_INFO("Statement executed. Result: %s",
           ResultTypeToString(status.m_result).c_str());
  LOG_INFO("Tuple inserted!");
  traffic_cop.CommitQueryHelper();
  ShowTable(DEFAULT_DB_NAME, "department_table");

  txn = txn_manager.BeginTransaction();
  traffic_cop.SetTcopTxnState(txn);
  LOG_INFO("Inserting a tuple...");
  LOG_INFO(
      "Query: INSERT INTO department_table(dept_id,dept_name) VALUES "
      "(2,'hello_2');");
  statement.reset(new Statement(
      "INSERT",
      "INSERT INTO department_table(dept_id,dept_name) VALUES (2,'hello_2');"));
  LOG_INFO("Building parse tree...");
  insert_stmt = peloton_parser.BuildParseTree(
      "INSERT INTO department_table(dept_id,dept_name) VALUES (2,'hello_2');");
  LOG_INFO("Building parse tree completed!");
  LOG_INFO("Building plan tree...");
<<<<<<< HEAD
  statement->SetPlanTree(optimizer->BuildPelotonPlanTree(
      catalog::Catalog::GetInstance(), insert_stmt, DEFAULT_DB_NAME, txn));
=======
  statement->SetPlanTree(
      optimizer->BuildPelotonPlanTree(insert_stmt, DEFAULT_DB_NAME, txn));
>>>>>>> 790e61e6
  LOG_INFO("Building plan tree completed!\n%s",
           planner::PlanUtil::GetInfo(statement->GetPlanTree().get()).c_str());
  LOG_INFO("Executing plan...");
  result_format = std::vector<int>(0, 0);
  TestingSQLUtil::counter_.store(1);
  status = traffic_cop.ExecuteHelper(statement->GetPlanTree(), params, result,
                                     result_format);
  if (traffic_cop.GetQueuing()) {
    TestingSQLUtil::ContinueAfterComplete();
    traffic_cop.ExecuteStatementPlanGetResult();
    status = traffic_cop.p_status_;
    traffic_cop.SetQueuing(false);
  }
  LOG_INFO("Statement executed. Result: %s",
           ResultTypeToString(status.m_result).c_str());
  LOG_INFO("Tuple inserted!");
  traffic_cop.CommitQueryHelper();
  ShowTable(DEFAULT_DB_NAME, "department_table");

  txn = txn_manager.BeginTransaction();
  traffic_cop.SetTcopTxnState(txn);
  LOG_INFO("Inserting a tuple...");
  LOG_INFO(
      "Query: INSERT INTO department_table(dept_id,dept_name) VALUES "
      "(3,'hello_2');");
  statement.reset(new Statement(
      "INSERT",
      "INSERT INTO department_table(dept_id,dept_name) VALUES (3,'hello_2');"));
  LOG_INFO("Building parse tree...");
  insert_stmt = peloton_parser.BuildParseTree(
      "INSERT INTO department_table(dept_id,dept_name) VALUES (3,'hello_2');");
  LOG_INFO("Building parse tree completed!");
  LOG_INFO("Building plan tree...");
<<<<<<< HEAD
  statement->SetPlanTree(optimizer->BuildPelotonPlanTree(
      catalog::Catalog::GetInstance(), insert_stmt, DEFAULT_DB_NAME, txn));
=======
  statement->SetPlanTree(
      optimizer->BuildPelotonPlanTree(insert_stmt, DEFAULT_DB_NAME, txn));
>>>>>>> 790e61e6
  LOG_INFO("Building plan tree completed!\n%s",
           planner::PlanUtil::GetInfo(statement->GetPlanTree().get()).c_str());
  LOG_INFO("Executing plan...");
  result_format = std::vector<int>(0, 0);
  TestingSQLUtil::counter_.store(1);
  status = traffic_cop.ExecuteHelper(statement->GetPlanTree(), params, result,
                                     result_format);
  if (traffic_cop.GetQueuing()) {
    TestingSQLUtil::ContinueAfterComplete();
    traffic_cop.ExecuteStatementPlanGetResult();
    status = traffic_cop.p_status_;
    traffic_cop.SetQueuing(false);
  }
  LOG_INFO("Statement executed. Result: %s",
           ResultTypeToString(status.m_result).c_str());
  LOG_INFO("Tuple inserted!");
  traffic_cop.CommitQueryHelper();
  ShowTable(DEFAULT_DB_NAME, "department_table");

  LOG_INFO("%s", table->GetInfo().c_str());

  txn = txn_manager.BeginTransaction();
  traffic_cop.SetTcopTxnState(txn);
  // Just Counting number of tuples in table
  LOG_INFO("Selecting MAX(dept_id)");
  LOG_INFO("Query: SELECT MAX(dept_id) FROM department_table;");
  statement.reset(
      new Statement("MAX", "SELECT MAX(dept_id) FROM department_table;"));
  LOG_INFO("Building parse tree...");
  auto select_stmt = peloton_parser.BuildParseTree(
      "SELECT MAX(dept_id) FROM department_table;");
  LOG_INFO("Building parse tree completed!");
  LOG_INFO("Building plan tree...");
<<<<<<< HEAD
  statement->SetPlanTree(optimizer->BuildPelotonPlanTree(
      catalog::Catalog::GetInstance(), select_stmt, DEFAULT_DB_NAME, txn));
=======
  statement->SetPlanTree(
      optimizer->BuildPelotonPlanTree(select_stmt, DEFAULT_DB_NAME, txn));
>>>>>>> 790e61e6
  LOG_INFO("Building plan tree completed!\n%s",
           planner::PlanUtil::GetInfo(statement->GetPlanTree().get()).c_str());
  LOG_INFO("Executing plan...");
  auto tuple_descriptor =
      traffic_cop.GenerateTupleDescriptor(select_stmt->GetStatement(0));
  result_format = std::vector<int>(tuple_descriptor.size(), 0);
  TestingSQLUtil::counter_.store(1);
  status = traffic_cop.ExecuteHelper(statement->GetPlanTree(), params, result,
                                     result_format);
  if (traffic_cop.GetQueuing()) {
    TestingSQLUtil::ContinueAfterComplete();
    traffic_cop.ExecuteStatementPlanGetResult();
    status = traffic_cop.p_status_;
    traffic_cop.SetQueuing(false);
  }
  LOG_INFO("Statement executed. Result: %s",
           ResultTypeToString(status.m_result).c_str());
  LOG_INFO("Counted Tuples!");
  traffic_cop.CommitQueryHelper();

  txn = txn_manager.BeginTransaction();
  traffic_cop.SetTcopTxnState(txn);
  // Test Another delete. Should not find any tuple to be deleted
  LOG_INFO("Deleting a tuple...");
  LOG_INFO("Query: DELETE FROM department_table WHERE dept_id < 2");
  statement.reset(new Statement(
      "DELETE", "DELETE FROM department_table WHERE dept_id < 2"));
  LOG_INFO("Building parse tree...");
  auto delete_stmt_2 = peloton_parser.BuildParseTree(
      "DELETE FROM department_table WHERE dept_id < 2");
  LOG_INFO("Building parse tree completed!");
  LOG_INFO("Building plan tree...");
<<<<<<< HEAD
  statement->SetPlanTree(optimizer->BuildPelotonPlanTree(
      catalog::Catalog::GetInstance(), delete_stmt_2, DEFAULT_DB_NAME, txn));
=======
  statement->SetPlanTree(
      optimizer->BuildPelotonPlanTree(delete_stmt_2, DEFAULT_DB_NAME, txn));
>>>>>>> 790e61e6
  LOG_INFO("Building plan tree completed!\n%s",
           planner::PlanUtil::GetInfo(statement->GetPlanTree().get()).c_str());
  LOG_INFO("Executing plan...");
  result_format = std::vector<int>(0, 0);
  TestingSQLUtil::counter_.store(1);
  status = traffic_cop.ExecuteHelper(statement->GetPlanTree(), params, result,
                                     result_format);
  if (traffic_cop.GetQueuing()) {
    TestingSQLUtil::ContinueAfterComplete();
    traffic_cop.ExecuteStatementPlanGetResult();
    status = traffic_cop.p_status_;
    traffic_cop.SetQueuing(false);
  }
  LOG_INFO("Statement executed. Result: %s",
           ResultTypeToString(status.m_result).c_str());
  LOG_INFO("Tuple deleted!");
  traffic_cop.CommitQueryHelper();
  ShowTable(DEFAULT_DB_NAME, "department_table");

  LOG_INFO("%s", table->GetInfo().c_str());

  txn = txn_manager.BeginTransaction();
  traffic_cop.SetTcopTxnState(txn);
  // Now deleting end-to-end
  LOG_INFO("Deleting a tuple...");
  LOG_INFO("Query: DELETE FROM department_table");
  statement.reset(new Statement("DELETE", "DELETE FROM department_table"));
  LOG_INFO("Building parse tree...");
  auto delete_stmt =
      peloton_parser.BuildParseTree("DELETE FROM department_table");
  LOG_INFO("Building parse tree completed!");
  LOG_INFO("Building plan tree...");
<<<<<<< HEAD
  statement->SetPlanTree(optimizer->BuildPelotonPlanTree(
      catalog::Catalog::GetInstance(), delete_stmt, DEFAULT_DB_NAME, txn));
=======
  statement->SetPlanTree(
      optimizer->BuildPelotonPlanTree(delete_stmt, DEFAULT_DB_NAME, txn));
>>>>>>> 790e61e6
  LOG_INFO("Building plan tree completed!\n%s",
           planner::PlanUtil::GetInfo(statement->GetPlanTree().get()).c_str());
  LOG_INFO("Executing plan...");
  result_format = std::vector<int>(0, 0);
  TestingSQLUtil::counter_.store(1);
  status = traffic_cop.ExecuteHelper(statement->GetPlanTree(), params, result,
                                     result_format);
  if (traffic_cop.GetQueuing()) {
    TestingSQLUtil::ContinueAfterComplete();
    traffic_cop.ExecuteStatementPlanGetResult();
    status = traffic_cop.p_status_;
    traffic_cop.SetQueuing(false);
  }
  LOG_INFO("Statement executed. Result: %s",
           ResultTypeToString(status.m_result).c_str());
  LOG_INFO("Tuple deleted!");
  traffic_cop.CommitQueryHelper();
  ShowTable(DEFAULT_DB_NAME, "department_table");

  LOG_INFO("%s", table->GetInfo().c_str());

  // free the database just created
  txn = txn_manager.BeginTransaction();
  catalog::Catalog::GetInstance()->DropDatabaseWithName(DEFAULT_DB_NAME, txn);
  txn_manager.CommitTransaction(txn);
}

}  // namespace test
}  // namespace peloton<|MERGE_RESOLUTION|>--- conflicted
+++ resolved
@@ -50,11 +50,7 @@
   (void)database_name;
   std::unique_ptr<Statement> statement;
   auto &peloton_parser = parser::PostgresParser::GetInstance();
-<<<<<<< HEAD
-  executor::ExecuteResult status;
-=======
   executor::ExecutionResult status;
->>>>>>> 790e61e6
   std::vector<type::Value> params;
   std::vector<ResultValue> result;
 
@@ -70,13 +66,8 @@
   statement.reset(new Statement("SELECT", "SELECT * FROM " + table_name));
   auto select_stmt =
       peloton_parser.BuildParseTree("SELECT * FROM " + table_name);
-<<<<<<< HEAD
   statement->SetPlanTree(optimizer.BuildPelotonPlanTree(
       catalog::Catalog::GetInstance(), select_stmt, DEFAULT_DB_NAME, txn));
-=======
-  statement->SetPlanTree(
-      optimizer.BuildPelotonPlanTree(select_stmt, DEFAULT_DB_NAME, txn));
->>>>>>> 790e61e6
   LOG_TRACE("Query Plan\n%s",
             planner::PlanUtil::GetInfo(statement->GetPlanTree().get()).c_str());
   std::vector<int> result_format;
@@ -152,13 +143,8 @@
       "INSERT INTO department_table(dept_id,dept_name) VALUES (1,'hello_1');");
   LOG_INFO("Building parse tree completed!");
   LOG_INFO("Building plan tree...");
-<<<<<<< HEAD
   statement->SetPlanTree(optimizer->BuildPelotonPlanTree(
       catalog::Catalog::GetInstance(), insert_stmt, DEFAULT_DB_NAME, txn));
-=======
-  statement->SetPlanTree(
-      optimizer->BuildPelotonPlanTree(insert_stmt, DEFAULT_DB_NAME, txn));
->>>>>>> 790e61e6
   LOG_INFO("Building plan tree completed!");
   std::vector<type::Value> params;
   std::vector<ResultValue> result;
@@ -195,13 +181,8 @@
       "INSERT INTO department_table(dept_id,dept_name) VALUES (2,'hello_2');");
   LOG_INFO("Building parse tree completed!");
   LOG_INFO("Building plan tree...");
-<<<<<<< HEAD
   statement->SetPlanTree(optimizer->BuildPelotonPlanTree(
       catalog::Catalog::GetInstance(), insert_stmt, DEFAULT_DB_NAME, txn));
-=======
-  statement->SetPlanTree(
-      optimizer->BuildPelotonPlanTree(insert_stmt, DEFAULT_DB_NAME, txn));
->>>>>>> 790e61e6
   LOG_INFO("Building plan tree completed!\n%s",
            planner::PlanUtil::GetInfo(statement->GetPlanTree().get()).c_str());
   LOG_INFO("Executing plan...");
@@ -235,13 +216,8 @@
       "INSERT INTO department_table(dept_id,dept_name) VALUES (3,'hello_2');");
   LOG_INFO("Building parse tree completed!");
   LOG_INFO("Building plan tree...");
-<<<<<<< HEAD
   statement->SetPlanTree(optimizer->BuildPelotonPlanTree(
       catalog::Catalog::GetInstance(), insert_stmt, DEFAULT_DB_NAME, txn));
-=======
-  statement->SetPlanTree(
-      optimizer->BuildPelotonPlanTree(insert_stmt, DEFAULT_DB_NAME, txn));
->>>>>>> 790e61e6
   LOG_INFO("Building plan tree completed!\n%s",
            planner::PlanUtil::GetInfo(statement->GetPlanTree().get()).c_str());
   LOG_INFO("Executing plan...");
@@ -275,13 +251,8 @@
       "SELECT MAX(dept_id) FROM department_table;");
   LOG_INFO("Building parse tree completed!");
   LOG_INFO("Building plan tree...");
-<<<<<<< HEAD
   statement->SetPlanTree(optimizer->BuildPelotonPlanTree(
       catalog::Catalog::GetInstance(), select_stmt, DEFAULT_DB_NAME, txn));
-=======
-  statement->SetPlanTree(
-      optimizer->BuildPelotonPlanTree(select_stmt, DEFAULT_DB_NAME, txn));
->>>>>>> 790e61e6
   LOG_INFO("Building plan tree completed!\n%s",
            planner::PlanUtil::GetInfo(statement->GetPlanTree().get()).c_str());
   LOG_INFO("Executing plan...");
@@ -314,13 +285,8 @@
       "DELETE FROM department_table WHERE dept_id < 2");
   LOG_INFO("Building parse tree completed!");
   LOG_INFO("Building plan tree...");
-<<<<<<< HEAD
   statement->SetPlanTree(optimizer->BuildPelotonPlanTree(
       catalog::Catalog::GetInstance(), delete_stmt_2, DEFAULT_DB_NAME, txn));
-=======
-  statement->SetPlanTree(
-      optimizer->BuildPelotonPlanTree(delete_stmt_2, DEFAULT_DB_NAME, txn));
->>>>>>> 790e61e6
   LOG_INFO("Building plan tree completed!\n%s",
            planner::PlanUtil::GetInfo(statement->GetPlanTree().get()).c_str());
   LOG_INFO("Executing plan...");
@@ -353,13 +319,8 @@
       peloton_parser.BuildParseTree("DELETE FROM department_table");
   LOG_INFO("Building parse tree completed!");
   LOG_INFO("Building plan tree...");
-<<<<<<< HEAD
   statement->SetPlanTree(optimizer->BuildPelotonPlanTree(
       catalog::Catalog::GetInstance(), delete_stmt, DEFAULT_DB_NAME, txn));
-=======
-  statement->SetPlanTree(
-      optimizer->BuildPelotonPlanTree(delete_stmt, DEFAULT_DB_NAME, txn));
->>>>>>> 790e61e6
   LOG_INFO("Building plan tree completed!\n%s",
            planner::PlanUtil::GetInfo(statement->GetPlanTree().get()).c_str());
   LOG_INFO("Executing plan...");
