//===----------------------------------------------------------------------===//
//
//                         Peloton
//
// testing_codegen_util.h
//
// Identification: test/include/codegen/testing_codegen_util.h
//
// Copyright (c) 2015-17, Carnegie Mellon University Database Group
//
//===----------------------------------------------------------------------===//

#pragma once

#include <vector>

#include "catalog/catalog.h"
#include "codegen/buffering_consumer.h"
#include "codegen/compilation_context.h"
#include "codegen/query_result_consumer.h"
#include "codegen/value.h"
#include "common/container_tuple.h"
#include "expression/constant_value_expression.h"
#include "expression/comparison_expression.h"
#include "expression/tuple_value_expression.h"
#include "planner/binding_context.h"
#include "storage/data_table.h"
#include "storage/database.h"

#include "common/harness.h"
#include "executor/testing_executor_util.h"

namespace peloton {
namespace test {

//===----------------------------------------------------------------------===//
// Common base class for all codegen tests. This class four test tables that all
// the codegen components use. Their ID's are available through the oid_t
// enumeration.
//===----------------------------------------------------------------------===//
class PelotonCodeGenTest : public PelotonTest {
 public:
  std::string test_db_name = "PELOTON_CODEGEN";
  std::vector<std::string> test_table_names = {"table1", "table2", "table3",
                                               "table4", "table5"};
  std::vector<oid_t> test_table_oids;

  PelotonCodeGenTest(oid_t tuples_per_tilegroup = DEFAULT_TUPLES_PER_TILEGROUP);

  virtual ~PelotonCodeGenTest();

  // Get the test database
  storage::Database &GetDatabase() const { return *test_db; }

  // Get the test table with the given ID
  storage::DataTable &GetTestTable(oid_t table_id) const {
    return *GetDatabase().GetTableWithOid(static_cast<uint32_t>(table_id));
  }

  // Create the schema (common among all tables)
  std::unique_ptr<catalog::Schema> CreateTestSchema(
      bool add_primary = false) const;

  // Create the test tables
<<<<<<< HEAD
  void CreateTestTables(concurrency::TransactionContext *txn);
=======
  void CreateTestTables(
      concurrency::Transaction *txn,
      oid_t tuples_per_tilegroup = DEFAULT_TUPLES_PER_TILEGROUP);
>>>>>>> 2c2477b3

  // Load the given table with the given number of rows
  void LoadTestTable(oid_t table_id, uint32_t num_rows,
                     bool insert_nulls = false);

  // Compile and execute the given plan
  codegen::QueryCompiler::CompileStats CompileAndExecute(
      planner::AbstractPlan &plan, codegen::QueryResultConsumer &consumer,
      char *consumer_state, std::vector<type::Value> *params = nullptr);

  codegen::QueryCompiler::CompileStats CompileAndExecuteCache(
      std::shared_ptr<planner::AbstractPlan> plan,
      codegen::QueryResultConsumer &consumer, char *consumer_state,
      bool &cached, std::vector<type::Value> *params = nullptr);

  //===--------------------------------------------------------------------===//
  // Helpers
  //===--------------------------------------------------------------------===//
  std::unique_ptr<expression::AbstractExpression> ConstIntExpr(int64_t val);

  std::unique_ptr<expression::AbstractExpression> ConstDecimalExpr(double val);

  std::unique_ptr<expression::AbstractExpression> ColRefExpr(type::TypeId type,
                                                             uint32_t col_id);

  std::unique_ptr<expression::AbstractExpression> CmpExpr(
      ExpressionType cmp_type,
      std::unique_ptr<expression::AbstractExpression> &&left,
      std::unique_ptr<expression::AbstractExpression> &&right);

  std::unique_ptr<expression::AbstractExpression> CmpLtExpr(
      std::unique_ptr<expression::AbstractExpression> &&left,
      std::unique_ptr<expression::AbstractExpression> &&right);

  std::unique_ptr<expression::AbstractExpression> CmpGtExpr(
      std::unique_ptr<expression::AbstractExpression> &&left,
      std::unique_ptr<expression::AbstractExpression> &&right);
  std::unique_ptr<expression::AbstractExpression> CmpGteExpr(
      std::unique_ptr<expression::AbstractExpression> &&left,
      std::unique_ptr<expression::AbstractExpression> &&right);

  std::unique_ptr<expression::AbstractExpression> CmpEqExpr(
      std::unique_ptr<expression::AbstractExpression> &&left,
      std::unique_ptr<expression::AbstractExpression> &&right);

 private:
  storage::Database *test_db;
};

//===----------------------------------------------------------------------===//
// A query consumer that prints the tuples to standard out
//===----------------------------------------------------------------------===//
class Printer : public codegen::QueryResultConsumer {
 public:
  Printer(std::vector<oid_t> cols, planner::BindingContext &context) {
    for (oid_t col_id : cols) {
      ais_.push_back(context.Find(col_id));
    }
  }

  // None of these are used, except ConsumeResult()
  void Prepare(codegen::CompilationContext &) override {}
  void InitializeState(codegen::CompilationContext &) override {}
  void TearDownState(codegen::CompilationContext &) override {}
  // Use
  void ConsumeResult(codegen::ConsumerContext &ctx,
                     codegen::RowBatch::Row &) const override;

 private:
  std::vector<const planner::AttributeInfo *> ais_;
};

//===----------------------------------------------------------------------===//
// A consumer that just counts the number of results
//===----------------------------------------------------------------------===//
class CountingConsumer : public codegen::QueryResultConsumer {
 public:
  void Prepare(codegen::CompilationContext &compilation_context) override;
  void InitializeState(codegen::CompilationContext &context) override;
  void ConsumeResult(codegen::ConsumerContext &context,
                     codegen::RowBatch::Row &row) const override;
  void TearDownState(codegen::CompilationContext &) override {}

  uint64_t GetCount() const { return counter_; }

 private:
  llvm::Value *GetCounter(codegen::CodeGen &codegen,
                          codegen::RuntimeState &runtime_state) const {
    return runtime_state.LoadStateValue(codegen, counter_state_id_);
  }

  llvm::Value *GetCounter(codegen::ConsumerContext &ctx) const {
    return GetCounter(ctx.GetCodeGen(), ctx.GetRuntimeState());
  }

 private:
  uint64_t counter_;
  // The slot in the runtime state to find our state context
  codegen::RuntimeState::StateID counter_state_id_;
};

}  // namespace test
}  // namespace peloton<|MERGE_RESOLUTION|>--- conflicted
+++ resolved
@@ -62,13 +62,9 @@
       bool add_primary = false) const;
 
   // Create the test tables
-<<<<<<< HEAD
-  void CreateTestTables(concurrency::TransactionContext *txn);
-=======
   void CreateTestTables(
-      concurrency::Transaction *txn,
+      concurrency::TransactionContext *txn,
       oid_t tuples_per_tilegroup = DEFAULT_TUPLES_PER_TILEGROUP);
->>>>>>> 2c2477b3
 
   // Load the given table with the given number of rows
   void LoadTestTable(oid_t table_id, uint32_t num_rows,
