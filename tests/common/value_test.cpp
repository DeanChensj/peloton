/*-------------------------------------------------------------------------
 *
 * value_test.cpp
 * file description
 *
 * Copyright(c) 2015, CMU
 *
 * /n-store/tests/common/value_test.cpp
 *
 *-------------------------------------------------------------------------
 */

#include "gtest/gtest.h"

#include "harness.h"

namespace peloton {
namespace test {

//===--------------------------------------------------------------------===//
// Value Tests
//===--------------------------------------------------------------------===//

#include "harness.h"

#include "backend/common/value.h"
#include "backend/common/value_factory.h"
#include "backend/common/value_peeker.h"
#include "backend/common/serializer.h"

#include <cfloat>
#include <limits>

void deserDecHelper(Value nv, ValueType &vt, TTInt &value, std::string &str) {
  vt = ValuePeeker::PeekValueType(nv);
  value = ValuePeeker::PeekDecimal(nv);
  str = ValuePeeker::PeekDecimalString(nv);
}

<<<<<<< HEAD
TEST(ValueTest, DeserializeDecimal) {
  int64_t scale = 1000000000000;
  std::string str;

  ValueType vt;
  TTInt value;
  Value nv;

  nv = ValueFactory::GetDecimalValueFromString("-0");
  deserDecHelper(nv, vt, value, str);
  ASSERT_FALSE(nv.IsNull());
  ASSERT_EQ(vt, VALUE_TYPE_DECIMAL);
  ASSERT_EQ(value, TTInt(0));
  // Decimals in Volt are currently hardwired with 12 fractional
  // decimal places.
  ASSERT_EQ(str, "0.000000000000");

  nv = ValueFactory::GetDecimalValueFromString("0");
  deserDecHelper(nv, vt, value, str);
  ASSERT_FALSE(nv.IsNull());
  ASSERT_EQ(vt, VALUE_TYPE_DECIMAL);
  ASSERT_EQ(value, TTInt(0));
  ASSERT_EQ(str, "0.000000000000");

  nv = ValueFactory::GetDecimalValueFromString("0.0");
  deserDecHelper(nv, vt, value, str);
  ASSERT_FALSE(nv.IsNull());
  ASSERT_EQ(vt, VALUE_TYPE_DECIMAL);
  ASSERT_EQ(value, TTInt(0));
  ASSERT_EQ(str, "0.000000000000");

  nv = ValueFactory::GetDecimalValueFromString("1");
  deserDecHelper(nv, vt, value, str);
  ASSERT_FALSE(nv.IsNull());
  ASSERT_EQ(vt, VALUE_TYPE_DECIMAL);
  ASSERT_EQ(value, TTInt("1000000000000"));
  ASSERT_EQ(str, "1.000000000000");

  nv = ValueFactory::GetDecimalValueFromString("-1");
  deserDecHelper(nv, vt, value, str);
  ASSERT_FALSE(nv.IsNull());
  ASSERT_EQ(vt, VALUE_TYPE_DECIMAL);
  ASSERT_EQ(value, TTInt("-1000000000000"));
  ASSERT_EQ(str, "-1.000000000000");

  // min value
  nv = ValueFactory::GetDecimalValueFromString(
      "-9999999999"  // 10 digits
      "9999999999"  // 20 digits
      "999999.9999"  // 30 digits
      "99999999");  // 38 digits
  deserDecHelper(nv, vt, value, str);
  ASSERT_FALSE(nv.IsNull());
  ASSERT_EQ(vt, VALUE_TYPE_DECIMAL);
  ASSERT_EQ(value, TTInt(
                       "-9999999999"  // 10 digits
                       "9999999999"  // 20 digits
                       "9999999999"  // 30 digits
                       "99999999"));
  ASSERT_FALSE(strcmp(str.c_str(),
                      "-9999999999"  // 10 digits
                      "9999999999"  // 20 digits
                      "999999.9999"  // 30 digits
                      "99999999"));

  // max value
  nv = ValueFactory::GetDecimalValueFromString(
      "9999999999"  // 10 digits
      "9999999999"  // 20 digits
      "999999.9999"  // 30 digits
      "99999999");
  deserDecHelper(nv, vt, value, str);
  ASSERT_FALSE(nv.IsNull());
  ASSERT_EQ(vt, VALUE_TYPE_DECIMAL);
  ASSERT_EQ(value, TTInt(
                       "9999999999"  // 10 digits
                       "9999999999"  // 20 digits
                       "9999999999"  // 30 digits
                       "99999999"));
  ASSERT_FALSE(strcmp(str.c_str(),
                      "9999999999"  // 10 digits
                      "9999999999"  // 20 digits
                      "999999.9999"  // 30 digits
                      "99999999"));

  nv = ValueFactory::GetDecimalValueFromString("1234");
  deserDecHelper(nv, vt, value, str);
  ASSERT_FALSE(nv.IsNull());
  ASSERT_EQ(vt, VALUE_TYPE_DECIMAL);
  ASSERT_EQ(value, TTInt(1234 * scale));
  ASSERT_EQ(str, "1234.000000000000");

  nv = ValueFactory::GetDecimalValueFromString("12.34");
  deserDecHelper(nv, vt, value, str);
  ASSERT_FALSE(nv.IsNull());
  ASSERT_EQ(vt, VALUE_TYPE_DECIMAL);
  ASSERT_EQ(value, TTInt(static_cast<int64_t>(12340000000000)));
  ASSERT_EQ(str, "12.340000000000");

  nv = ValueFactory::GetDecimalValueFromString("-1234");
  deserDecHelper(nv, vt, value, str);
  ASSERT_FALSE(nv.IsNull());
  ASSERT_EQ(vt, VALUE_TYPE_DECIMAL);
  ASSERT_EQ(value, TTInt(-1234 * scale));
  ASSERT_EQ(str, "-1234.000000000000");

  nv = ValueFactory::GetDecimalValueFromString("-12.34");
  deserDecHelper(nv, vt, value, str);
  ASSERT_FALSE(nv.IsNull());
  ASSERT_EQ(vt, VALUE_TYPE_DECIMAL);
  ASSERT_EQ(value, TTInt(static_cast<int64_t>(-12340000000000)));
  ASSERT_EQ(str, "-12.340000000000");

  // illegal deserializations
  try {
    // too few digits
    nv = ValueFactory::GetDecimalValueFromString("");
    ASSERT_EQ(0, 1);
  } catch (...) {
  }

  try {
    // too many digits
    nv = ValueFactory::GetDecimalValueFromString(
        "11111111111111111111111111111");
    ASSERT_EQ(0, 1);
  } catch (...) {
  }

  try {
    // too much precision
    nv = ValueFactory::GetDecimalValueFromString(
        "999999999999999999999999999.999999999999");
    ASSERT_EQ(0, 1);
  } catch (...) {
  }

  try {
    // too many decimal points
    nv = ValueFactory::GetDecimalValueFromString("9.9.9");
    ASSERT_EQ(0, 1);
  } catch (...) {
  }

  try {
    // too many decimal points
    nv = ValueFactory::GetDecimalValueFromString("..0");
    ASSERT_EQ(0, 1);
  } catch (...) {
  }

  try {
    // invalid character
    nv = ValueFactory::GetDecimalValueFromString("0b.5");
    ASSERT_EQ(0, 1);
  } catch (...) {
  }

  ASSERT_EQ(1, 1);
=======
TEST(ValueTest, CloneInt){
  Value v1 = ValueFactory::GetIntegerValue(1234);
  Value v2 = ValueFactory::Clone(v1);

  ASSERT_TRUE(v1 == v2);
}

TEST(ValueTest, CloneString){
  Value v1 = ValueFactory::GetStringValue("This string has 30 chars long.");
  Value v2 = ValueFactory::Clone(v1);

  ASSERT_TRUE(v1 == v2);
  ASSERT_TRUE(ValuePeeker::PeekObjectLength(v1) == ValuePeeker::PeekObjectLength(v2));
  ASSERT_FALSE(ValuePeeker::PeekObjectValue(v1) == ValuePeeker::PeekObjectValue(v2));

  v1.FreeUninlinedData();
  v2.FreeUninlinedData();
}

TEST(ValueTest, DeserializeDecimal)
{
    int64_t scale = 1000000000000;
   std::string str;

    ValueType vt;
    TTInt value;
    Value nv;

    nv = ValueFactory::GetDecimalValueFromString("-0");
    deserDecHelper(nv, vt, value, str);
    ASSERT_FALSE(nv.IsNull());
    ASSERT_EQ(vt, VALUE_TYPE_DECIMAL);
    ASSERT_EQ(value, TTInt(0));
    // Decimals in Volt are currently hardwired with 12 fractional
    // decimal places.
    ASSERT_EQ(str, "0.000000000000");

    nv = ValueFactory::GetDecimalValueFromString("0");
    deserDecHelper(nv, vt, value, str);
    ASSERT_FALSE(nv.IsNull());
    ASSERT_EQ(vt, VALUE_TYPE_DECIMAL);
    ASSERT_EQ(value, TTInt(0));
    ASSERT_EQ(str, "0.000000000000");

    nv = ValueFactory::GetDecimalValueFromString("0.0");
    deserDecHelper(nv, vt, value, str);
    ASSERT_FALSE(nv.IsNull());
    ASSERT_EQ(vt, VALUE_TYPE_DECIMAL);
    ASSERT_EQ(value, TTInt(0));
    ASSERT_EQ(str, "0.000000000000");

    nv = ValueFactory::GetDecimalValueFromString("1");
    deserDecHelper(nv, vt, value, str);
    ASSERT_FALSE(nv.IsNull());
    ASSERT_EQ(vt, VALUE_TYPE_DECIMAL);
    ASSERT_EQ(value, TTInt("1000000000000"));
    ASSERT_EQ(str, "1.000000000000");

    nv = ValueFactory::GetDecimalValueFromString("-1");
    deserDecHelper(nv, vt, value, str);
    ASSERT_FALSE(nv.IsNull());
    ASSERT_EQ(vt, VALUE_TYPE_DECIMAL);
    ASSERT_EQ(value, TTInt("-1000000000000"));
    ASSERT_EQ(str, "-1.000000000000");

    // min value
    nv = ValueFactory::GetDecimalValueFromString("-9999999999"  //10 digits
                                       "9999999999"   //20 digits
                                       "999999.9999"   //30 digits
                                       "99999999");   //38 digits
    deserDecHelper(nv, vt, value, str);
    ASSERT_FALSE(nv.IsNull());
    ASSERT_EQ(vt, VALUE_TYPE_DECIMAL);
    ASSERT_EQ(value, TTInt("-9999999999"  //10 digits
            "9999999999"   //20 digits
            "9999999999"   //30 digits
            "99999999"));
    ASSERT_FALSE(strcmp(str.c_str(), "-9999999999"  //10 digits
            "9999999999"   //20 digits
            "999999.9999"   //30 digits
            "99999999"));

    // max value
    nv = ValueFactory::GetDecimalValueFromString("9999999999"  //10 digits
            "9999999999"   //20 digits
            "999999.9999"   //30 digits
            "99999999");
    deserDecHelper(nv, vt, value, str);
    ASSERT_FALSE(nv.IsNull());
    ASSERT_EQ(vt, VALUE_TYPE_DECIMAL);
    ASSERT_EQ(value, TTInt("9999999999"  //10 digits
            "9999999999"   //20 digits
            "9999999999"   //30 digits
            "99999999"));
    ASSERT_FALSE(strcmp(str.c_str(), "9999999999"  //10 digits
            "9999999999"   //20 digits
            "999999.9999"   //30 digits
            "99999999"));

    nv = ValueFactory::GetDecimalValueFromString("1234");
    deserDecHelper(nv, vt, value, str);
    ASSERT_FALSE(nv.IsNull());
    ASSERT_EQ(vt, VALUE_TYPE_DECIMAL);
    ASSERT_EQ(value, TTInt(1234 * scale));
    ASSERT_EQ(str, "1234.000000000000");

    nv = ValueFactory::GetDecimalValueFromString("12.34");
    deserDecHelper(nv, vt, value, str);
    ASSERT_FALSE(nv.IsNull());
    ASSERT_EQ(vt, VALUE_TYPE_DECIMAL);
    ASSERT_EQ(value, TTInt(static_cast<int64_t>(12340000000000)));
    ASSERT_EQ(str, "12.340000000000");

    nv = ValueFactory::GetDecimalValueFromString("-1234");
    deserDecHelper(nv, vt, value, str);
    ASSERT_FALSE(nv.IsNull());
    ASSERT_EQ(vt, VALUE_TYPE_DECIMAL);
    ASSERT_EQ(value, TTInt(-1234 * scale));
    ASSERT_EQ(str, "-1234.000000000000");

    nv = ValueFactory::GetDecimalValueFromString("-12.34");
    deserDecHelper(nv, vt, value, str);
    ASSERT_FALSE(nv.IsNull());
    ASSERT_EQ(vt, VALUE_TYPE_DECIMAL);
    ASSERT_EQ(value, TTInt(static_cast<int64_t>(-12340000000000)));
    ASSERT_EQ(str, "-12.340000000000");

    // illegal deserializations
    try {
        // too few digits
        nv = ValueFactory::GetDecimalValueFromString("");
        ASSERT_EQ(0,1);
    }
    catch(...) {
    }

    try {
        // too many digits
        nv = ValueFactory::GetDecimalValueFromString("11111111111111111111111111111");
        ASSERT_EQ(0,1);
    }
    catch (...) {
    }

    try {
        // too much precision
        nv = ValueFactory::GetDecimalValueFromString("999999999999999999999999999.999999999999");
        ASSERT_EQ(0,1);
    }
    catch (...) {
    }

    try {
        // too many decimal points
        nv = ValueFactory::GetDecimalValueFromString("9.9.9");
        ASSERT_EQ(0,1);
    }
    catch (...) {
    }

    try {
        // too many decimal points
        nv = ValueFactory::GetDecimalValueFromString("..0");
        ASSERT_EQ(0,1);
    }
    catch (...) {
    }

    try {
        // invalid character
        nv = ValueFactory::GetDecimalValueFromString("0b.5");
        ASSERT_EQ(0,1);
    }
    catch (...) {
    }

    ASSERT_EQ(1,1);

>>>>>>> 8b1b1f57
}

TEST(ValueTest, TestCastToBigInt) {
  Value tinyInt = ValueFactory::GetTinyIntValue(120);
  Value smallInt = ValueFactory::GetSmallIntValue(255);
  Value integer = ValueFactory::GetIntegerValue(243432);
  Value bigInt = ValueFactory::GetBigIntValue(2323325432453);
  Value doubleValue = ValueFactory::GetDoubleValue(244643.1236);
  Value stringValue = ValueFactory::GetStringValue("dude");
  Value decimalValue = ValueFactory::GetDecimalValueFromString("10.22");

  Value bigIntCastToBigInt = ValueFactory::CastAsBigInt(bigInt);
  EXPECT_EQ(ValuePeeker::PeekBigInt(bigIntCastToBigInt), 2323325432453);

  Value integerCastToBigInt = ValueFactory::CastAsBigInt(integer);
  EXPECT_EQ(ValuePeeker::PeekBigInt(integerCastToBigInt), 243432);

  Value smallIntCastToBigInt = ValueFactory::CastAsBigInt(smallInt);
  EXPECT_EQ(ValuePeeker::PeekBigInt(smallIntCastToBigInt), 255);

  Value tinyIntCastToBigInt = ValueFactory::CastAsBigInt(tinyInt);
  EXPECT_EQ(ValuePeeker::PeekBigInt(tinyIntCastToBigInt), 120);

  Value doubleCastToBigInt = ValueFactory::CastAsBigInt(doubleValue);
  EXPECT_EQ(ValuePeeker::PeekBigInt(doubleCastToBigInt), 244643);

  bool caught = false;
  try {
    Value decimalCastToBigInt = ValueFactory::CastAsBigInt(decimalValue);
    std::cout << decimalCastToBigInt << "\n";
  } catch (...) {
    caught = true;
  }
  EXPECT_TRUE(caught);

  caught = false;
  try {
    Value stringCastToBigInt = ValueFactory::CastAsBigInt(stringValue);
    std::cout << stringCastToBigInt << std::endl;
  } catch (...) {
    caught = true;
  }
  EXPECT_TRUE(caught);

  // Now run a series of tests to make sure that out of range casts fail
  // For BigInt only a double can be out of range.
  Value doubleOutOfRangeH =
      ValueFactory::GetDoubleValue(92233720368547075809.0);
  Value doubleOutOfRangeL =
      ValueFactory::GetDoubleValue(-92233720368547075809.0);

  caught = false;
  try {
    Value doubleCastToBigInt = ValueFactory::CastAsBigInt(doubleOutOfRangeH);
    std::cout << doubleCastToBigInt << std::endl;
  } catch (...) {
    caught = true;
  }
  EXPECT_TRUE(caught);

  caught = false;
  try {
    Value doubleCastToBigInt = ValueFactory::CastAsBigInt(doubleOutOfRangeL);
    std::cout << doubleCastToBigInt << std::endl;
  } catch (...) {
    caught = true;
  }
  EXPECT_TRUE(caught);

  // Make valgrind happy
  stringValue.FreeUninlinedData();
}

TEST(ValueTest, TestCastToInteger) {
  Value tinyInt = ValueFactory::GetTinyIntValue(120);
  Value smallInt = ValueFactory::GetSmallIntValue(255);
  Value integer = ValueFactory::GetIntegerValue(243432);
  Value bigInt = ValueFactory::GetBigIntValue(232332);
  Value doubleValue = ValueFactory::GetDoubleValue(244643.1236);
  Value stringValue = ValueFactory::GetStringValue("dude");
  Value decimalValue = ValueFactory::GetDecimalValueFromString("10.22");

  Value bigIntCastToInteger = ValueFactory::CastAsInteger(bigInt);
  EXPECT_EQ(ValuePeeker::PeekInteger(bigIntCastToInteger), 232332);

  Value integerCastToInteger = ValueFactory::CastAsInteger(integer);
  EXPECT_EQ(ValuePeeker::PeekInteger(integerCastToInteger), 243432);

  Value smallIntCastToInteger = ValueFactory::CastAsInteger(smallInt);
  EXPECT_EQ(ValuePeeker::PeekInteger(smallIntCastToInteger), 255);

  Value tinyIntCastToInteger = ValueFactory::CastAsInteger(tinyInt);
  EXPECT_EQ(ValuePeeker::PeekInteger(tinyIntCastToInteger), 120);

  Value doubleCastToInteger = ValueFactory::CastAsInteger(doubleValue);
  EXPECT_EQ(ValuePeeker::PeekInteger(doubleCastToInteger), 244643);

  bool caught = false;
  try {
    Value decimalCast = ValueFactory::CastAsInteger(decimalValue);
    std::cout << decimalCast << std::endl;
  } catch (...) {
    caught = true;
  }
  EXPECT_TRUE(caught);

  caught = false;
  try {
    Value stringCast = ValueFactory::CastAsInteger(stringValue);
    std::cout << stringCast << std::endl;
  } catch (...) {
    caught = true;
  }
  EXPECT_TRUE(caught);

  // Now run a series of tests to make sure that out of range casts fail
  // For Integer only a double and BigInt can be out of range.

  Value doubleOutOfRangeH =
      ValueFactory::GetDoubleValue(92233720368547075809.0);
  Value doubleOutOfRangeL =
      ValueFactory::GetDoubleValue(-92233720368547075809.0);
  caught = false;
  try {
    Value doubleCastToInteger = ValueFactory::CastAsInteger(doubleOutOfRangeH);
    std::cout << doubleCastToInteger << std::endl;
  } catch (...) {
    caught = true;
  }
  EXPECT_TRUE(caught);

  caught = false;
  try {
    Value doubleCastToInteger = ValueFactory::CastAsInteger(doubleOutOfRangeL);
    std::cout << doubleCastToInteger << std::endl;
  } catch (...) {
    caught = true;
  }
  EXPECT_TRUE(caught);

  Value bigIntOutOfRangeH = ValueFactory::GetBigIntValue(4294967297);
  Value bigIntOutOfRangeL = ValueFactory::GetBigIntValue(-4294967297);

  caught = false;
  try {
    Value bigIntCastToInteger = ValueFactory::CastAsInteger(bigIntOutOfRangeH);
    std::cout << bigIntCastToInteger << std::endl;
  } catch (...) {
    caught = true;
  }
  EXPECT_TRUE(caught);

  caught = false;
  try {
    Value bigIntCastToInteger = ValueFactory::CastAsInteger(bigIntOutOfRangeL);
    std::cout << bigIntCastToInteger << std::endl;
  } catch (...) {
    caught = true;
  }
  EXPECT_TRUE(caught);

  // Make valgrind happy
  stringValue.FreeUninlinedData();
}

TEST(ValueTest, TestCastToSmallInt) {
  Value tinyInt = ValueFactory::GetTinyIntValue(120);
  Value smallInt = ValueFactory::GetSmallIntValue(255);
  Value integer = ValueFactory::GetIntegerValue(3432);
  Value bigInt = ValueFactory::GetBigIntValue(2332);
  Value doubleValue = ValueFactory::GetDoubleValue(4643.1236);
  Value stringValue = ValueFactory::GetStringValue("dude");
  Value decimalValue = ValueFactory::GetDecimalValueFromString("10.22");

  Value bigIntCastToSmallInt = ValueFactory::CastAsSmallInt(bigInt);
  EXPECT_EQ(ValuePeeker::PeekSmallInt(bigIntCastToSmallInt), 2332);

  Value integerCastToSmallInt = ValueFactory::CastAsSmallInt(integer);
  EXPECT_EQ(ValuePeeker::PeekSmallInt(integerCastToSmallInt), 3432);

  Value smallIntCastToSmallInt = ValueFactory::CastAsSmallInt(smallInt);
  EXPECT_EQ(ValuePeeker::PeekSmallInt(smallIntCastToSmallInt), 255);

  Value tinyIntCastToSmallInt = ValueFactory::CastAsSmallInt(tinyInt);
  EXPECT_EQ(ValuePeeker::PeekSmallInt(tinyIntCastToSmallInt), 120);

  Value doubleCastToSmallInt = ValueFactory::CastAsSmallInt(doubleValue);
  EXPECT_EQ(ValuePeeker::PeekSmallInt(doubleCastToSmallInt), 4643);

  bool caught = false;
  try {
    Value decimalCast = ValueFactory::CastAsSmallInt(decimalValue);
    std::cout << decimalCast << std::endl;
  } catch (...) {
    caught = true;
  }
  EXPECT_TRUE(caught);

  caught = false;
  try {
    Value stringCast = ValueFactory::CastAsSmallInt(stringValue);
    std::cout << stringCast << std::endl;
  } catch (...) {
    caught = true;
  }
  EXPECT_TRUE(caught);

  // Now run a series of tests to make sure that out of range casts fail
  // For SmallInt only a double, BigInt, and Integer can be out of range.

  Value doubleOutOfRangeH =
      ValueFactory::GetDoubleValue(92233720368547075809.0);
  Value doubleOutOfRangeL =
      ValueFactory::GetDoubleValue(-92233720368547075809.0);
  caught = false;
  try {
    Value doubleCastToSmallInt =
        ValueFactory::CastAsSmallInt(doubleOutOfRangeH);
    std::cout << doubleCastToSmallInt << std::endl;
  } catch (...) {
    caught = true;
  }
  EXPECT_TRUE(caught);

  caught = false;
  try {
    Value doubleCastToSmallInt =
        ValueFactory::CastAsSmallInt(doubleOutOfRangeL);
    std::cout << doubleCastToSmallInt << std::endl;
  } catch (...) {
    caught = true;
  }
  EXPECT_TRUE(caught);

  Value bigIntOutOfRangeH = ValueFactory::GetBigIntValue(4294967297);
  Value bigIntOutOfRangeL = ValueFactory::GetBigIntValue(-4294967297);

  caught = false;
  try {
    Value bigIntCastToSmallInt =
        ValueFactory::CastAsSmallInt(bigIntOutOfRangeH);
    std::cout << bigIntCastToSmallInt << std::endl;
  } catch (...) {
    caught = true;
  }
  EXPECT_TRUE(caught);

  caught = false;
  try {
    Value bigIntCastToSmallInt =
        ValueFactory::CastAsSmallInt(bigIntOutOfRangeL);
    std::cout << bigIntCastToSmallInt << std::endl;
  } catch (...) {
    caught = true;
  }
  EXPECT_TRUE(caught);

  Value integerOutOfRangeH = ValueFactory::GetIntegerValue(429496729);
  Value integerOutOfRangeL = ValueFactory::GetIntegerValue(-429496729);

  caught = false;
  try {
    Value integerCastToSmallInt =
        ValueFactory::CastAsSmallInt(integerOutOfRangeH);
    std::cout << integerCastToSmallInt << std::endl;
  } catch (...) {
    caught = true;
  }
  EXPECT_TRUE(caught);

  caught = false;
  try {
    Value integerCastToSmallInt =
        ValueFactory::CastAsSmallInt(integerOutOfRangeL);
    std::cout << integerCastToSmallInt << std::endl;
  } catch (...) {
    caught = true;
  }
  EXPECT_TRUE(caught);

  // Make valgrind happy
  stringValue.FreeUninlinedData();
}

TEST(ValueTest, TestCastToTinyInt) {
  Value tinyInt = ValueFactory::GetTinyIntValue(120);
  Value smallInt = ValueFactory::GetSmallIntValue(120);
  Value integer = ValueFactory::GetIntegerValue(120);
  Value bigInt = ValueFactory::GetBigIntValue(-64);
  Value doubleValue = ValueFactory::GetDoubleValue(-32);
  Value stringValue = ValueFactory::GetStringValue("dude");
  Value decimalValue = ValueFactory::GetDecimalValueFromString("10.22");

  Value bigIntCastToTinyInt = ValueFactory::CastAsTinyInt(bigInt);
  EXPECT_EQ(ValuePeeker::PeekTinyInt(bigIntCastToTinyInt), -64);

  Value integerCastToTinyInt = ValueFactory::CastAsTinyInt(integer);
  EXPECT_EQ(ValuePeeker::PeekTinyInt(integerCastToTinyInt), 120);

  Value smallIntCastToTinyInt = ValueFactory::CastAsTinyInt(smallInt);
  EXPECT_EQ(ValuePeeker::PeekTinyInt(smallIntCastToTinyInt), 120);

  Value tinyIntCastToTinyInt = ValueFactory::CastAsTinyInt(tinyInt);
  EXPECT_EQ(ValuePeeker::PeekTinyInt(tinyIntCastToTinyInt), 120);

  Value doubleCastToTinyInt = ValueFactory::CastAsTinyInt(doubleValue);
  EXPECT_EQ(ValuePeeker::PeekTinyInt(doubleCastToTinyInt), -32);

  bool caught = false;
  try {
    Value decimalCast = ValueFactory::CastAsTinyInt(decimalValue);
    std::cout << decimalCast << std::endl;
  } catch (...) {
    caught = true;
  }
  EXPECT_TRUE(caught);

  caught = false;
  try {
    Value stringCast = ValueFactory::CastAsTinyInt(stringValue);
    std::cout << stringCast << std::endl;
  } catch (...) {
    caught = true;
  }
  EXPECT_TRUE(caught);

  // Now run a series of tests to make sure that out of range casts fail
  // For TinyInt only a double, BigInt, Integer, and SmallInt can be out of
  // range.

  Value doubleOutOfRangeH =
      ValueFactory::GetDoubleValue(92233720368547075809.0);
  Value doubleOutOfRangeL =
      ValueFactory::GetDoubleValue(-92233720368547075809.0);
  caught = false;
  try {
    Value doubleCastToTinyInt = ValueFactory::CastAsTinyInt(doubleOutOfRangeH);
    std::cout << doubleCastToTinyInt << std::endl;
  } catch (...) {
    caught = true;
  }
  EXPECT_TRUE(caught);

  caught = false;
  try {
    Value doubleCastToTinyInt = ValueFactory::CastAsTinyInt(doubleOutOfRangeL);
    std::cout << doubleCastToTinyInt << std::endl;
  } catch (...) {
    caught = true;
  }
  EXPECT_TRUE(caught);

  Value bigIntOutOfRangeH = ValueFactory::GetBigIntValue(4294967297);
  Value bigIntOutOfRangeL = ValueFactory::GetBigIntValue(-4294967297);

  caught = false;
  try {
    Value bigIntCastToTinyInt = ValueFactory::CastAsTinyInt(bigIntOutOfRangeH);
    std::cout << bigIntCastToTinyInt << std::endl;
  } catch (...) {
    caught = true;
  }
  EXPECT_TRUE(caught);

  caught = false;
  try {
    Value bigIntCastToTinyInt = ValueFactory::CastAsTinyInt(bigIntOutOfRangeL);
    std::cout << bigIntCastToTinyInt << std::endl;
  } catch (...) {
    caught = true;
  }
  EXPECT_TRUE(caught);

  Value integerOutOfRangeH = ValueFactory::GetIntegerValue(429496729);
  Value integerOutOfRangeL = ValueFactory::GetIntegerValue(-429496729);

  caught = false;
  try {
    Value integerCastToTinyInt =
        ValueFactory::CastAsTinyInt(integerOutOfRangeH);
    std::cout << integerCastToTinyInt << std::endl;
  } catch (...) {
    caught = true;
  }
  EXPECT_TRUE(caught);

  caught = false;
  try {
    Value integerCastToTinyInt =
        ValueFactory::CastAsTinyInt(integerOutOfRangeL);
    std::cout << integerCastToTinyInt << std::endl;
  } catch (...) {
    caught = true;
  }
  EXPECT_TRUE(caught);

  Value smallIntOutOfRangeH = ValueFactory::GetSmallIntValue(32000);
  Value smallIntOutOfRangeL = ValueFactory::GetSmallIntValue(-3200);

  caught = false;
  try {
    Value smallIntCastToTinyInt =
        ValueFactory::CastAsTinyInt(smallIntOutOfRangeH);
    std::cout << smallIntCastToTinyInt << std::endl;
  } catch (...) {
    caught = true;
  }
  EXPECT_TRUE(caught);

  caught = false;
  try {
    Value smallIntCastToTinyInt =
        ValueFactory::CastAsTinyInt(smallIntOutOfRangeL);
    std::cout << smallIntCastToTinyInt << std::endl;
  } catch (...) {
    caught = true;
  }
  EXPECT_TRUE(caught);

  // Make valgrind happy
  stringValue.FreeUninlinedData();
}

TEST(ValueTest, TestCastToDouble) {
  Value tinyInt = ValueFactory::GetTinyIntValue(120);
  Value smallInt = ValueFactory::GetSmallIntValue(120);
  Value integer = ValueFactory::GetIntegerValue(120);
  Value bigInt = ValueFactory::GetBigIntValue(120);
  Value doubleValue = ValueFactory::GetDoubleValue(120.005);
  Value stringValue = ValueFactory::GetStringValue("dude");
  Value decimalValue = ValueFactory::GetDecimalValueFromString("10.22");

  Value bigIntCastToDouble = ValueFactory::CastAsDouble(bigInt);
  EXPECT_LT(ValuePeeker::PeekDouble(bigIntCastToDouble), 120.1);
  EXPECT_GT(ValuePeeker::PeekDouble(bigIntCastToDouble), 119.9);

  Value integerCastToDouble = ValueFactory::CastAsDouble(integer);
  EXPECT_LT(ValuePeeker::PeekDouble(integerCastToDouble), 120.1);
  EXPECT_GT(ValuePeeker::PeekDouble(integerCastToDouble), 119.9);

  Value smallIntCastToDouble = ValueFactory::CastAsDouble(smallInt);
  EXPECT_LT(ValuePeeker::PeekDouble(smallIntCastToDouble), 120.1);
  EXPECT_GT(ValuePeeker::PeekDouble(smallIntCastToDouble), 119.9);

  Value tinyIntCastToDouble = ValueFactory::CastAsDouble(tinyInt);
  EXPECT_LT(ValuePeeker::PeekDouble(tinyIntCastToDouble), 120.1);
  EXPECT_GT(ValuePeeker::PeekDouble(tinyIntCastToDouble), 119.9);

  Value doubleCastToDouble = ValueFactory::CastAsDouble(doubleValue);
  EXPECT_LT(ValuePeeker::PeekDouble(doubleCastToDouble), 120.1);
  EXPECT_GT(ValuePeeker::PeekDouble(doubleCastToDouble), 119.9);

  bool caught = false;
  try {
    Value decimalCast = ValueFactory::CastAsDouble(decimalValue);
    std::cout << decimalCast << std::endl;
  } catch (...) {
    caught = true;
  }
  EXPECT_TRUE(caught);

  caught = false;
  try {
    Value stringCast = ValueFactory::CastAsDouble(stringValue);
    std::cout << stringCast << std::endl;
  } catch (...) {
    caught = true;
  }
  EXPECT_TRUE(caught);

  // Make valgrind happy
  stringValue.FreeUninlinedData();
}

TEST(ValueTest, TestCastToString) {
  Value tinyInt = ValueFactory::GetTinyIntValue(120);
  Value smallInt = ValueFactory::GetSmallIntValue(120);
  Value integer = ValueFactory::GetIntegerValue(120);
  Value bigInt = ValueFactory::GetBigIntValue(-64);
  Value doubleValue = ValueFactory::GetDoubleValue(-32);
  Value stringValue = ValueFactory::GetStringValue("dude");
  Value decimalValue = ValueFactory::GetDecimalValueFromString("10.22");

  bool caught = false;
  try {
    Value cast = ValueFactory::CastAsString(tinyInt);
    std::cout << cast << std::endl;
  } catch (...) {
    caught = true;
  }
  EXPECT_TRUE(caught);

  caught = false;
  try {
    Value cast = ValueFactory::CastAsString(smallInt);
    std::cout << cast << std::endl;
  } catch (...) {
    caught = true;
  }
  EXPECT_TRUE(caught);

  caught = false;
  try {
    Value cast = ValueFactory::CastAsString(integer);
    std::cout << cast << std::endl;
  } catch (...) {
    caught = true;
  }
  EXPECT_TRUE(caught);

  caught = false;
  try {
    Value cast = ValueFactory::CastAsString(bigInt);
    std::cout << cast << std::endl;
  } catch (...) {
    caught = true;
  }
  EXPECT_TRUE(caught);

  caught = false;
  try {
    Value cast = ValueFactory::CastAsString(doubleValue);
    std::cout << cast << std::endl;
  } catch (...) {
    caught = true;
  }
  EXPECT_TRUE(caught);

  caught = false;
  try {
    Value cast = ValueFactory::CastAsString(decimalValue);
    std::cout << cast << std::endl;
  } catch (...) {
    caught = true;
  }
  EXPECT_TRUE(caught);

  // Make valgrind happy
  stringValue.FreeUninlinedData();
}

TEST(ValueTest, TestCastToDecimal) {
  Value tinyInt = ValueFactory::GetTinyIntValue(120);
  Value smallInt = ValueFactory::GetSmallIntValue(120);
  Value integer = ValueFactory::GetIntegerValue(120);
  Value bigInt = ValueFactory::GetBigIntValue(120);
  Value doubleValue = ValueFactory::GetDoubleValue(120);
  Value stringValue = ValueFactory::GetStringValue("dude");
  Value decimalValue = ValueFactory::GetDecimalValueFromString("120");

  Value castTinyInt = ValueFactory::CastAsDecimal(tinyInt);
  EXPECT_EQ(0, decimalValue.Compare(castTinyInt));
  Value castSmallInt = ValueFactory::CastAsDecimal(smallInt);
  EXPECT_EQ(0, decimalValue.Compare(castSmallInt));
  Value castInteger = ValueFactory::CastAsDecimal(integer);
  EXPECT_EQ(0, decimalValue.Compare(castInteger));
  Value castBigInt = ValueFactory::CastAsDecimal(bigInt);
  EXPECT_EQ(0, decimalValue.Compare(castBigInt));

  bool caught = false;
  try {
    Value cast = ValueFactory::CastAsDecimal(doubleValue);
    std::cout << cast << std::endl;
  } catch (...) {
    caught = true;
  }
  EXPECT_TRUE(caught);

  caught = false;
  try {
    Value cast = ValueFactory::CastAsDecimal(stringValue);
    std::cout << cast << std::endl;
  } catch (...) {
    caught = true;
  }
  EXPECT_TRUE(caught);

  // Make valgrind happy
  stringValue.FreeUninlinedData();

  // Now run a series of tests to make sure that out of range casts fail
  // For Decimal only a double, BigInt, and Integer can be out of range.

  Value doubleOutOfRangeH =
      ValueFactory::GetDoubleValue(92233720368547075809.0);
  Value doubleOutOfRangeL =
      ValueFactory::GetDoubleValue(-92233720368547075809.0);
  caught = false;
  try {
    Value doubleCastToDecimal = ValueFactory::CastAsDecimal(doubleOutOfRangeH);
    std::cout << doubleCastToDecimal << std::endl;
  } catch (...) {
    caught = true;
  }
  EXPECT_TRUE(caught);

  caught = false;
  try {
    Value doubleCastToDecimal = ValueFactory::CastAsDecimal(doubleOutOfRangeL);
    std::cout << doubleCastToDecimal << std::endl;
  } catch (...) {
    caught = true;
  }
  EXPECT_TRUE(caught);
}

// Adding can only overflow BigInt since they are all cast to BigInt before
// addition takes place.
TEST(ValueTest, TestBigIntOpAddOverflow) {
  Value lhs = ValueFactory::GetBigIntValue(INT64_MAX - 10);
  Value rhs = ValueFactory::GetBigIntValue(INT32_MAX);
  bool caught = false;
  try {
    Value result = lhs.OpAdd(rhs);
    std::cout << result << std::endl;
  } catch (...) {
    caught = true;
  }
  EXPECT_TRUE(caught);

  lhs = ValueFactory::GetBigIntValue(-(INT64_MAX - 10));
  rhs = ValueFactory::GetBigIntValue(-INT32_MAX);
  caught = false;
  try {
    Value result = lhs.OpAdd(rhs);
    std::cout << result << std::endl;
  } catch (...) {
    caught = true;
  }
  EXPECT_TRUE(caught);

  // Sanity check that yes indeed regular addition doesn't throw...
  lhs = ValueFactory::GetBigIntValue(1);
  rhs = ValueFactory::GetBigIntValue(4);
  Value result = lhs.OpAdd(rhs);
  std::cout << result << std::endl;
}

// Subtraction can only overflow BigInt since they are all cast to BigInt before
// addition takes place.
TEST(ValueTest, TestBigIntOpSubtractOverflow) {
  Value lhs = ValueFactory::GetBigIntValue(INT64_MAX - 10);
  Value rhs = ValueFactory::GetBigIntValue(-INT32_MAX);
  bool caught = false;
  try {
    Value result = lhs.OpSubtract(rhs);
    std::cout << result << std::endl;
  } catch (...) {
    caught = true;
  }
  EXPECT_TRUE(caught);

  lhs = ValueFactory::GetBigIntValue(INT64_MAX - 10);
  rhs = ValueFactory::GetBigIntValue(-INT32_MAX);
  caught = false;
  try {
    Value result = lhs.OpSubtract(rhs);
    std::cout << result << std::endl;
  } catch (...) {
    caught = true;
  }
  EXPECT_TRUE(caught);

  // Sanity check that yes indeed regular subtraction doesn't throw...
  lhs = ValueFactory::GetBigIntValue(1);
  rhs = ValueFactory::GetBigIntValue(4);
  Value result = lhs.OpSubtract(rhs);
  std::cout << result << std::endl;
}

// Multiplication can only overflow BigInt since they are all cast to BigInt
// before addition takes place.
TEST(ValueTest, TestBigIntOpMultiplyOverflow) {
  Value lhs = ValueFactory::GetBigIntValue(INT64_MAX);
  Value rhs = ValueFactory::GetBigIntValue(INT32_MAX);
  bool caught = false;
  try {
    Value result = lhs.OpMultiply(rhs);
    std::cout << result << std::endl;
  } catch (...) {
    caught = true;
  }
  EXPECT_TRUE(caught);

  lhs = ValueFactory::GetBigIntValue(-(INT64_MAX - 10));
  rhs = ValueFactory::GetBigIntValue(INT32_MAX);
  caught = false;
  try {
    Value result = lhs.OpMultiply(rhs);
    std::cout << result << std::endl;
  } catch (...) {
    caught = true;
  }
  EXPECT_TRUE(caught);

  lhs = ValueFactory::GetBigIntValue(INT64_MAX - 10);
  rhs = ValueFactory::GetBigIntValue(-INT32_MAX);
  caught = false;
  try {
    Value result = lhs.OpMultiply(rhs);
    std::cout << result << std::endl;
  } catch (...) {
    caught = true;
  }
  EXPECT_TRUE(caught);

  lhs = ValueFactory::GetBigIntValue(-(INT64_MAX - 10));
  rhs = ValueFactory::GetBigIntValue(-INT32_MAX);
  caught = false;
  try {
    Value result = lhs.OpMultiply(rhs);
    std::cout << result << std::endl;
  } catch (...) {
    caught = true;
  }
  EXPECT_TRUE(caught);

  // Sanity check that yes indeed regular multiplication doesn't throw...
  lhs = ValueFactory::GetBigIntValue(1);
  rhs = ValueFactory::GetBigIntValue(4);
  Value result = lhs.OpMultiply(rhs);
  std::cout << result << std::endl;
}

TEST(ValueTest, TestDoubleOpAddOverflow) {
  // Positive infinity
  Value lhs = ValueFactory::GetDoubleValue(std::numeric_limits<double>::max());
  Value rhs = ValueFactory::GetDoubleValue(std::numeric_limits<double>::max());
  bool caught = false;
  try {
    Value result = lhs.OpAdd(rhs);
    std::cout << result << std::endl;
  } catch (...) {
    caught = true;
  }
  EXPECT_TRUE(caught);

  // Negative infinity
  lhs = ValueFactory::GetDoubleValue(
      -(std::numeric_limits<double>::max() * ((double).7)));
  rhs = ValueFactory::GetDoubleValue(
      -(std::numeric_limits<double>::max() * ((double).7)));
  caught = false;
  try {
    Value result = lhs.OpAdd(rhs);
    std::cout << result << std::endl;
  } catch (...) {
    caught = true;
  }
  EXPECT_TRUE(caught);

  // Sanity check that yes indeed regular addition doesn't throw...
  lhs = ValueFactory::GetDoubleValue(1);
  rhs = ValueFactory::GetDoubleValue(4);
  Value result = lhs.OpAdd(rhs);
  std::cout << result << std::endl;
}

TEST(ValueTest, TestDoubleOpSubtractOverflow) {
  // Positive infinity
  Value lhs = ValueFactory::GetDoubleValue(std::numeric_limits<double>::max());
  Value rhs = ValueFactory::GetDoubleValue(
      -(std::numeric_limits<double>::max() * ((double).5)));
  bool caught = false;
  try {
    Value result = lhs.OpSubtract(rhs);
    std::cout << result << std::endl;
  } catch (...) {
    caught = true;
  }
  EXPECT_TRUE(caught);

  // Negative infinity
  lhs = ValueFactory::GetDoubleValue(
      -(std::numeric_limits<double>::max() * ((double).5)));
  rhs = ValueFactory::GetDoubleValue(std::numeric_limits<double>::max());
  caught = false;
  try {
    Value result = lhs.OpSubtract(rhs);
    std::cout << result << std::endl;
  } catch (...) {
    caught = true;
  }
  EXPECT_TRUE(caught);

  // Sanity check that yes indeed regular subtraction doesn't throw...
  lhs = ValueFactory::GetDoubleValue(1.23);
  rhs = ValueFactory::GetDoubleValue(4.2345346);
  Value result = lhs.OpSubtract(rhs);
  std::cout << result << std::endl;
}

TEST(ValueTest, TestDoubleOpMultiplyOverflow) {
  // Positive infinity
  Value lhs = ValueFactory::GetDoubleValue(std::numeric_limits<double>::max());
  Value rhs = ValueFactory::GetDoubleValue(std::numeric_limits<double>::max());
  bool caught = false;
  try {
    Value result = lhs.OpMultiply(rhs);
    std::cout << result << std::endl;
  } catch (...) {
    caught = true;
  }
  EXPECT_TRUE(caught);

  // Negative infinity
  lhs = ValueFactory::GetDoubleValue(
      -(std::numeric_limits<double>::max() * ((double).5)));
  rhs = ValueFactory::GetDoubleValue(std::numeric_limits<double>::max());
  caught = false;
  try {
    Value result = lhs.OpMultiply(rhs);
    std::cout << result << std::endl;
  } catch (...) {
    caught = true;
  }
  EXPECT_TRUE(caught);

  // Sanity check that yes indeed regular multiplication doesn't throw...
  lhs = ValueFactory::GetDoubleValue(1.23);
  rhs = ValueFactory::GetDoubleValue(4.2345346);
  Value result = lhs.OpMultiply(rhs);
  std::cout << result << std::endl;
}

TEST(ValueTest, TestDoubleOpDivideOverflow) {
  // Positive infinity
  Value lhs = ValueFactory::GetDoubleValue(std::numeric_limits<double>::max());
  Value rhs = ValueFactory::GetDoubleValue(std::numeric_limits<double>::min());
  bool caught = false;
  try {
    Value result = lhs.OpDivide(rhs);
    std::cout << result << std::endl;
  } catch (...) {
    caught = true;
  }
  EXPECT_TRUE(caught);

  // Negative infinity
  lhs = ValueFactory::GetDoubleValue(
      -(std::numeric_limits<double>::max() * ((double).5)));
  rhs = ValueFactory::GetDoubleValue(std::numeric_limits<double>::min());
  caught = false;
  try {
    Value result = lhs.OpDivide(rhs);
    std::cout << result << std::endl;
  } catch (...) {
    caught = true;
  }
  EXPECT_TRUE(caught);

  // Sanity check that yes indeed regular division doesn't throw...
  lhs = ValueFactory::GetDoubleValue(1.23);
  rhs = ValueFactory::GetDoubleValue(4.2345346);
  Value result = lhs.OpDivide(rhs);
  std::cout << result << std::endl;
}

TEST(ValueTest, TestOpIncrementOverflow) {
  Value bigIntValue = ValueFactory::GetBigIntValue(INT64_MAX);
  Value integerValue = ValueFactory::GetIntegerValue(INT32_MAX);
  Value smallIntValue = ValueFactory::GetSmallIntValue(INT16_MAX);
  Value tinyIntValue = ValueFactory::GetTinyIntValue(INT8_MAX);

  bool caught = false;
  try {
    bigIntValue.OpIncrement();
  } catch (...) {
    caught = true;
  }
  EXPECT_TRUE(caught);

  caught = false;
  try {
    integerValue.OpIncrement();
  } catch (...) {
    caught = true;
  }
  EXPECT_TRUE(caught);

  caught = false;
  try {
    smallIntValue.OpIncrement();
  } catch (...) {
    caught = true;
  }
  EXPECT_TRUE(caught);

  caught = false;
  try {
    tinyIntValue.OpIncrement();
  } catch (...) {
    caught = true;
  }
  EXPECT_TRUE(caught);
}

TEST(ValueTest, TestOpDecrementOverflow) {
  Value bigIntValue = ValueFactory::GetBigIntValue(PELOTON_INT64_MIN);
  Value integerValue = ValueFactory::GetIntegerValue(PELOTON_INT32_MIN);
  Value smallIntValue = ValueFactory::GetSmallIntValue(PELOTON_INT16_MIN);
  Value tinyIntValue = ValueFactory::GetTinyIntValue(PELOTON_INT8_MIN);

  bool caught = false;
  try {
    bigIntValue.OpDecrement();
  } catch (...) {
    caught = true;
  }
  EXPECT_TRUE(caught);

  caught = false;
  try {
    integerValue.OpDecrement();
  } catch (...) {
    caught = true;
  }
  EXPECT_TRUE(caught);

  caught = false;
  try {
    smallIntValue.OpDecrement();
  } catch (...) {
    caught = true;
  }
  EXPECT_TRUE(caught);

  caught = false;
  try {
    tinyIntValue.OpDecrement();
  } catch (...) {
    caught = true;
  }
  EXPECT_TRUE(caught);
}

TEST(ValueTest, TestComparisonOps) {
  Value tinyInt = ValueFactory::GetTinyIntValue(101);
  Value smallInt = ValueFactory::GetSmallIntValue(1001);
  Value integer = ValueFactory::GetIntegerValue(1000001);
  Value bigInt = ValueFactory::GetBigIntValue(10000000000001);
  Value floatVal = ValueFactory::GetDoubleValue(12000.456);
  EXPECT_TRUE(smallInt.OpGreaterThan(tinyInt).IsTrue());
  EXPECT_TRUE(integer.OpGreaterThan(smallInt).IsTrue());
  EXPECT_TRUE(bigInt.OpGreaterThan(integer).IsTrue());
  EXPECT_TRUE(tinyInt.OpLessThan(smallInt).IsTrue());
  EXPECT_TRUE(smallInt.OpLessThan(integer).IsTrue());
  EXPECT_TRUE(integer.OpLessThan(bigInt).IsTrue());
  EXPECT_TRUE(tinyInt.OpLessThan(floatVal).IsTrue());
  EXPECT_TRUE(smallInt.OpLessThan(floatVal).IsTrue());
  EXPECT_TRUE(integer.OpGreaterThan(floatVal).IsTrue());
  EXPECT_TRUE(bigInt.OpGreaterThan(floatVal).IsTrue());
  EXPECT_TRUE(floatVal.OpLessThan(bigInt).IsTrue());
  EXPECT_TRUE(floatVal.OpLessThan(integer).IsTrue());
  EXPECT_TRUE(floatVal.OpGreaterThan(smallInt).IsTrue());
  EXPECT_TRUE(floatVal.OpGreaterThan(tinyInt).IsTrue());

  tinyInt = ValueFactory::GetTinyIntValue(-101);
  smallInt = ValueFactory::GetSmallIntValue(-1001);
  integer = ValueFactory::GetIntegerValue(-1000001);
  bigInt = ValueFactory::GetBigIntValue(-10000000000001);
  floatVal = ValueFactory::GetDoubleValue(-12000.456);
  EXPECT_TRUE(smallInt.OpLessThan(tinyInt).IsTrue());
  EXPECT_TRUE(integer.OpLessThan(smallInt).IsTrue());
  EXPECT_TRUE(bigInt.OpLessThan(integer).IsTrue());
  EXPECT_TRUE(tinyInt.OpGreaterThan(smallInt).IsTrue());
  EXPECT_TRUE(smallInt.OpGreaterThan(integer).IsTrue());
  EXPECT_TRUE(integer.OpGreaterThan(bigInt).IsTrue());
  EXPECT_TRUE(tinyInt.OpGreaterThan(floatVal).IsTrue());
  EXPECT_TRUE(smallInt.OpGreaterThan(floatVal).IsTrue());
  EXPECT_TRUE(integer.OpLessThan(floatVal).IsTrue());
  EXPECT_TRUE(bigInt.OpLessThan(floatVal).IsTrue());
  EXPECT_TRUE(floatVal.OpGreaterThan(bigInt).IsTrue());
  EXPECT_TRUE(floatVal.OpGreaterThan(integer).IsTrue());
  EXPECT_TRUE(floatVal.OpLessThan(smallInt).IsTrue());
  EXPECT_TRUE(floatVal.OpLessThan(tinyInt).IsTrue());
}

TEST(ValueTest, TestNullHandling) {
  Value nullTinyInt = ValueFactory::GetTinyIntValue(INT8_NULL);
  EXPECT_TRUE(nullTinyInt.IsNull());
}

TEST(ValueTest, TestDivideByZero) {
  Value zeroBigInt = ValueFactory::GetBigIntValue(0);
  Value oneBigInt = ValueFactory::GetBigIntValue(1);
  Value zeroDouble = ValueFactory::GetDoubleValue(0.0);
  Value oneDouble = ValueFactory::GetDoubleValue(1);
  Value oneDecimal = ValueFactory::GetDecimalValueFromString("1");
  Value zeroDecimal = ValueFactory::GetDecimalValueFromString("0");

  Value smallDouble = ValueFactory::GetDoubleValue(DBL_MIN);
  Value smallDecimal = ValueFactory::GetDecimalValueFromString(".000000000001");

  // DECIMAL / DECIMAL
  bool caught_exception = false;
  try {
    oneDecimal.OpDivide(zeroDecimal);
  } catch (...) {
    caught_exception = true;
  }
  EXPECT_TRUE(caught_exception);

  // DECIMAL / INT
  caught_exception = false;
  try {
    oneDecimal.OpDivide(zeroBigInt);
  } catch (...) {
    caught_exception = true;
  }
  EXPECT_TRUE(caught_exception);

  // INT / DECIMAL
  caught_exception = false;
  try {
    oneDecimal.OpDivide(zeroDecimal);
  } catch (...) {
    caught_exception = true;
  }
  EXPECT_TRUE(caught_exception);

  // check result for a really small but non-zero divisor
  caught_exception = false;
  try {
    oneDecimal.OpDivide(smallDecimal);
  } catch (...) {
    caught_exception = true;
  }
  EXPECT_FALSE(caught_exception);

  // INT / INT
  caught_exception = false;
  try {
    oneBigInt.OpDivide(zeroBigInt);
  } catch (...) {
    caught_exception = true;
  }
  EXPECT_TRUE(caught_exception);

  // FLOAT / INT
  caught_exception = false;
  try {
    oneDouble.OpDivide(zeroBigInt);
  } catch (...) {
    caught_exception = true;
  }
  EXPECT_TRUE(caught_exception);

  // INT / FLOAT
  caught_exception = false;
  try {
    oneBigInt.OpDivide(zeroDouble);
  } catch (...) {
    caught_exception = true;
  }
  EXPECT_TRUE(caught_exception);

  // FLOAT / FLOAT
  caught_exception = false;
  try {
    oneDouble.OpDivide(zeroDouble);
  } catch (...) {
    caught_exception = true;
  }
  EXPECT_TRUE(caught_exception);

  // check result for a really small but non-zero divisor
  caught_exception = false;
  try {
    oneDouble.OpDivide(smallDouble);
  } catch (...) {
    caught_exception = true;
  }
  EXPECT_FALSE(caught_exception);

  caught_exception = false;
  try {
    oneBigInt.OpDivide(smallDouble);
  } catch (...) {
    caught_exception = true;
  }
  EXPECT_FALSE(caught_exception);
}

TEST(ValueTest, CompareDecimal) {
  Value intv;
  Value decv;

  // d.comp(int) pos/pos
  intv = ValueFactory::GetTinyIntValue(120);
  decv = ValueFactory::GetDecimalValueFromString("9999");
  ASSERT_EQ(1, decv.Compare(intv));

  intv = ValueFactory::GetTinyIntValue(120);
  decv = ValueFactory::GetDecimalValueFromString("120");
  ASSERT_EQ(0, decv.Compare(intv));

  intv = ValueFactory::GetTinyIntValue(121);
  decv = ValueFactory::GetDecimalValueFromString("120");
  ASSERT_EQ(-1, decv.Compare(intv));

  // d.comp(int) pos/neg
  intv = ValueFactory::GetTinyIntValue(24);
  decv = ValueFactory::GetDecimalValueFromString("-100");
  ASSERT_EQ(-1, decv.Compare(intv));

  // d.comp(int) neg/pos
  intv = ValueFactory::GetTinyIntValue(-24);
  decv = ValueFactory::GetDecimalValueFromString("23");
  ASSERT_EQ(1, decv.Compare(intv));

  // d.comp(int) neg/neg
  intv = ValueFactory::GetTinyIntValue(-120);
  decv = ValueFactory::GetDecimalValueFromString("-9999");
  ASSERT_EQ(-1, decv.Compare(intv));

  intv = ValueFactory::GetTinyIntValue(-120);
  decv = ValueFactory::GetDecimalValueFromString("-120");
  ASSERT_EQ(0, decv.Compare(intv));

  intv = ValueFactory::GetTinyIntValue(-121);
  decv = ValueFactory::GetDecimalValueFromString("-120");
  ASSERT_EQ(1, decv.Compare(intv));

  // Do int.Compare(decimal)

  // d.comp(int) pos/pos
  intv = ValueFactory::GetTinyIntValue(120);
  decv = ValueFactory::GetDecimalValueFromString("9999");
  ASSERT_EQ(-1, intv.Compare(decv));

  intv = ValueFactory::GetTinyIntValue(120);
  decv = ValueFactory::GetDecimalValueFromString("120");
  ASSERT_EQ(0, intv.Compare(decv));

  intv = ValueFactory::GetTinyIntValue(121);
  decv = ValueFactory::GetDecimalValueFromString("120");
  ASSERT_EQ(1, intv.Compare(decv));

  // d.comp(int) pos/neg
  intv = ValueFactory::GetTinyIntValue(24);
  decv = ValueFactory::GetDecimalValueFromString("-100");
  ASSERT_EQ(1, intv.Compare(decv));

  // d.comp(int) neg/pos
  intv = ValueFactory::GetTinyIntValue(-24);
  decv = ValueFactory::GetDecimalValueFromString("23");
  ASSERT_EQ(-1, intv.Compare(decv));

  // d.comp(int) neg/neg
  intv = ValueFactory::GetTinyIntValue(-120);
  decv = ValueFactory::GetDecimalValueFromString("-9999");
  ASSERT_EQ(1, intv.Compare(decv));

  intv = ValueFactory::GetTinyIntValue(-120);
  decv = ValueFactory::GetDecimalValueFromString("-120");
  ASSERT_EQ(0, intv.Compare(decv));

  intv = ValueFactory::GetTinyIntValue(-121);
  decv = ValueFactory::GetDecimalValueFromString("-120");
  ASSERT_EQ(-1, intv.Compare(decv));
}

TEST(ValueTest, AddDecimal) {
  Value rhs;
  Value lhs;
  Value ans;
  Value sum;

  // add two decimals
  rhs = ValueFactory::GetDecimalValueFromString("100");
  lhs = ValueFactory::GetDecimalValueFromString("200");
  ans = ValueFactory::GetDecimalValueFromString("300");
  sum = lhs.OpAdd(rhs);
  ASSERT_EQ(VALUE_TYPE_DECIMAL, ValuePeeker::PeekValueType(sum));
  ASSERT_EQ(0, ans.Compare(sum));
  sum = rhs.OpAdd(lhs);
  ASSERT_EQ(VALUE_TYPE_DECIMAL, ValuePeeker::PeekValueType(sum));
  ASSERT_EQ(0, ans.Compare(sum));

  // add a big int and a decimal
  rhs = ValueFactory::GetBigIntValue(100);
  sum = lhs.OpAdd(rhs);
  ASSERT_EQ(VALUE_TYPE_DECIMAL, ValuePeeker::PeekValueType(sum));
  ASSERT_EQ(0, ans.Compare(sum));

  // Overflow
  rhs = ValueFactory::GetDecimalValueFromString(
      "9999999999"  // 10 digits
      "9999999999"  // 20 digits
      "999999.9999"  // 30 digits
      "99999999");
  lhs = ValueFactory::GetDecimalValueFromString(
      "111111111"  // 10 digits
      "1111111111"  // 20 digits
      "111111.1111"  // 30 digits
      "11111111");

  bool caughtException = false;
  try {
    lhs.OpAdd(rhs);
  } catch (...) {
    caughtException = true;
  }
  ASSERT_TRUE(caughtException);

  // Underflow
  rhs = ValueFactory::GetDecimalValueFromString(
      "-9999999999"  // 10 digits
      "9999999999"  // 20 digits
      "999999.9999"  // 30 digits
      "99999999");
  lhs = ValueFactory::GetDecimalValueFromString(
      "-111111111"  // 10 digits
      "1111111111"  // 20 digits
      "111111.1111"  // 30 digits
      "11111111");

  caughtException = false;
  try {
    lhs.OpAdd(rhs);
  } catch (...) {
    caughtException = true;
  }
  ASSERT_TRUE(caughtException);
}

TEST(ValueTest, SubtractDecimal) {
  Value rhs;
  Value lhs;
  Value ans;
  Value sum;

  // Subtract two decimals
  rhs = ValueFactory::GetDecimalValueFromString("100");
  lhs = ValueFactory::GetDecimalValueFromString("200");
  ans = ValueFactory::GetDecimalValueFromString("100");
  sum = lhs.OpSubtract(rhs);
  ASSERT_EQ(VALUE_TYPE_DECIMAL, ValuePeeker::PeekValueType(sum));
  ASSERT_EQ(0, ans.Compare(sum));
  sum = rhs.OpSubtract(lhs);
  ans = ValueFactory::GetDecimalValueFromString("-100");
  ASSERT_EQ(VALUE_TYPE_DECIMAL, ValuePeeker::PeekValueType(sum));
  ASSERT_EQ(0, ans.Compare(sum));

  // Subtract a big int and a decimal
  rhs = ValueFactory::GetBigIntValue(100);
  sum = lhs.OpSubtract(rhs);
  ans = ValueFactory::GetDecimalValueFromString("100");
  ASSERT_EQ(VALUE_TYPE_DECIMAL, ValuePeeker::PeekValueType(sum));
  ASSERT_EQ(0, ans.Compare(sum));

  // Overflow
  rhs = ValueFactory::GetDecimalValueFromString(
      "-9999999999"  // 10 digits
      "9999999999"  // 20 digits
      "999999.9999"  // 30 digits
      "99999999");
  lhs = ValueFactory::GetDecimalValueFromString(
      "111111111"  // 10 digits
      "1111111111"  // 20 digits
      "111111.1111"  // 30 digits
      "11111111");

  bool caughtException = false;
  try {
    lhs.OpSubtract(rhs);
  } catch (...) {
    caughtException = true;
  }
  ASSERT_TRUE(caughtException);

  // Underflow
  rhs = ValueFactory::GetDecimalValueFromString(
      "9999999999"  // 10 digits
      "9999999999"  // 20 digits
      "999999.9999"  // 30 digits
      "99999999");
  lhs = ValueFactory::GetDecimalValueFromString(
      "-111111111"  // 10 digits
      "1111111111"  // 20 digits
      "111111.1111"  // 30 digits
      "11111111");

  caughtException = false;
  try {
    lhs.OpSubtract(rhs);
  } catch (...) {
    caughtException = true;
  }
  ASSERT_TRUE(caughtException);
}

TEST(ValueTest, DecimalProducts) {
  Value rhs;
  Value lhs;
  Value product;
  Value ans;

  // decimal * int
  rhs = ValueFactory::GetDecimalValueFromString("218772.7686110");
  lhs = ValueFactory::GetBigIntValue((int64_t)2);
  product = rhs.OpMultiply(lhs);
  ans = ValueFactory::GetDecimalValueFromString("437545.537222");
  ASSERT_EQ(VALUE_TYPE_DECIMAL, ValuePeeker::PeekValueType(product));
  ASSERT_EQ(ValuePeeker::PeekDecimal(product), ValuePeeker::PeekDecimal(ans));

  // int * decimal
  product = lhs.OpMultiply(rhs);
  ASSERT_EQ(VALUE_TYPE_DECIMAL, ValuePeeker::PeekValueType(product));
  ASSERT_EQ(ValuePeeker::PeekDecimal(product), ValuePeeker::PeekDecimal(ans));

  // decimal * decimal
  lhs = ValueFactory::GetDecimalValueFromString("2");
  product = rhs.OpMultiply(lhs);
  ans = ValueFactory::GetDecimalValueFromString("437545.537222");
  ASSERT_EQ(VALUE_TYPE_DECIMAL, ValuePeeker::PeekValueType(product));
  ASSERT_EQ(ValuePeeker::PeekDecimal(product), ValuePeeker::PeekDecimal(ans));

  // decimal * (decimal < 1)
  lhs = ValueFactory::GetDecimalValueFromString("0.21");
  product = rhs.OpMultiply(lhs);
  ans = ValueFactory::GetDecimalValueFromString("45942.281408310");
  ASSERT_EQ(VALUE_TYPE_DECIMAL, ValuePeeker::PeekValueType(product));
  ASSERT_EQ(ValuePeeker::PeekDecimal(product), ValuePeeker::PeekDecimal(ans));

  // decimal that must be rescaled
  rhs = ValueFactory::GetDecimalValueFromString("218772.11111111");
  lhs = ValueFactory::GetDecimalValueFromString("2.001");
  product = rhs.OpMultiply(lhs);
  ans = ValueFactory::GetDecimalValueFromString("437762.99433333111");
  //    cout << "\nlhs " << lhs.debug() << endl;
  //    cout << "rhs " << rhs.debug() << endl;
  //    cout << "answer " << ans.debug() << endl;
  //    cout << "sum    " << sum.debug() << endl;

  // can't produce the answer as a double to compare directly
  ASSERT_EQ(VALUE_TYPE_DECIMAL, ValuePeeker::PeekValueType(product));
  ASSERT_EQ(ValuePeeker::PeekDecimal(product), ValuePeeker::PeekDecimal(ans));

  // Overflow
  rhs = ValueFactory::GetDecimalValueFromString(
      "9999999999"  // 10 digits
      "9999999999"  // 20 digits
      "999999.9999"  // 30 digits
      "99999999");
  lhs = ValueFactory::GetDecimalValueFromString("2");

  bool caughtException = false;
  try {
    lhs.OpMultiply(rhs);
  } catch (...) {
    caughtException = true;
  }
  ASSERT_FALSE(caughtException);

  // Underflow
  rhs = ValueFactory::GetDecimalValueFromString(
      "9999999999"  // 10 digits
      "9999999999"  // 20 digits
      "999999.9999"  // 30 digits
      "99999999");
  lhs = ValueFactory::GetDecimalValueFromString("-2");

  caughtException = false;
  try {
    lhs.OpMultiply(rhs);
  } catch (...) {
    caughtException = true;
  }
  ASSERT_FALSE(caughtException);
}

TEST(ValueTest, DecimalQuotients) {
  Value rhs;
  Value lhs;
  Value quo;
  Value ans;

  rhs = ValueFactory::GetDecimalValueFromString("200");
  lhs = ValueFactory::GetDecimalValueFromString("5");
  quo = rhs.OpDivide(lhs);
  ans = ValueFactory::GetDecimalValueFromString("40");
  ASSERT_EQ(VALUE_TYPE_DECIMAL, ValuePeeker::PeekValueType(quo));
  ASSERT_EQ(ValuePeeker::PeekDecimal(quo), ValuePeeker::PeekDecimal(ans));

  rhs = ValueFactory::GetDecimalValueFromString("4003");
  lhs = ValueFactory::GetDecimalValueFromString("20");
  quo = rhs.OpDivide(lhs);
  ans = ValueFactory::GetDecimalValueFromString("200.15");
  ASSERT_EQ(VALUE_TYPE_DECIMAL, ValuePeeker::PeekValueType(quo));
  ASSERT_EQ(ValuePeeker::PeekDecimal(quo), ValuePeeker::PeekDecimal(ans));

  rhs = ValueFactory::GetDecimalValueFromString("10");
  lhs = ValueFactory::GetDecimalValueFromString("3");
  quo = rhs.OpDivide(lhs);
  ans = ValueFactory::GetDecimalValueFromString("3.333333333333");
  ASSERT_EQ(VALUE_TYPE_DECIMAL, ValuePeeker::PeekValueType(quo));
  ASSERT_EQ(ValuePeeker::PeekDecimal(quo), ValuePeeker::PeekDecimal(ans));

  // sql coverage generated this... and it didn't work
  rhs = ValueFactory::GetDecimalValueFromString("284534.796411");
  lhs = ValueFactory::GetDecimalValueFromString("6");
  quo = rhs.OpDivide(lhs);
  ans = ValueFactory::GetDecimalValueFromString("47422.4660685");
  ASSERT_EQ(VALUE_TYPE_DECIMAL, ValuePeeker::PeekValueType(quo));
  ASSERT_EQ(ValuePeeker::PeekDecimal(quo), ValuePeeker::PeekDecimal(ans));

  rhs = ValueFactory::GetDecimalValueFromString("1");
  lhs = ValueFactory::GetDecimalValueFromString("3000");
  quo = rhs.OpDivide(lhs);
  ans = ValueFactory::GetDecimalValueFromString("0.000333333333");
  ASSERT_EQ(VALUE_TYPE_DECIMAL, ValuePeeker::PeekValueType(quo));
  ASSERT_EQ(ValuePeeker::PeekDecimal(quo), ValuePeeker::PeekDecimal(ans));

  rhs = ValueFactory::GetDecimalValueFromString("1");
  lhs = ValueFactory::GetDecimalValueFromString("300");
  quo = rhs.OpDivide(lhs);
  ans = ValueFactory::GetDecimalValueFromString("0.003333333333");
  ASSERT_EQ(VALUE_TYPE_DECIMAL, ValuePeeker::PeekValueType(quo));
  ASSERT_EQ(ValuePeeker::PeekDecimal(quo), ValuePeeker::PeekDecimal(ans));

  rhs = ValueFactory::GetDecimalValueFromString("1");
  lhs = ValueFactory::GetDecimalValueFromString("30");
  quo = rhs.OpDivide(lhs);
  ans = ValueFactory::GetDecimalValueFromString("0.033333333333");
  ASSERT_EQ(VALUE_TYPE_DECIMAL, ValuePeeker::PeekValueType(quo));
  ASSERT_EQ(ValuePeeker::PeekDecimal(quo), ValuePeeker::PeekDecimal(ans));

  rhs = ValueFactory::GetDecimalValueFromString("1");
  lhs = ValueFactory::GetDecimalValueFromString("-3");
  quo = rhs.OpDivide(lhs);
  ans = ValueFactory::GetDecimalValueFromString("-0.333333333333");
  ASSERT_EQ(VALUE_TYPE_DECIMAL, ValuePeeker::PeekValueType(quo));
  ASSERT_EQ(ValuePeeker::PeekDecimal(quo), ValuePeeker::PeekDecimal(ans));

  rhs = ValueFactory::GetDecimalValueFromString("-.0001");
  lhs = ValueFactory::GetDecimalValueFromString(".0003");
  quo = rhs.OpDivide(lhs);
  ans = ValueFactory::GetDecimalValueFromString("-0.333333333333");
  ASSERT_EQ(VALUE_TYPE_DECIMAL, ValuePeeker::PeekValueType(quo));
  ASSERT_EQ(ValuePeeker::PeekDecimal(quo), ValuePeeker::PeekDecimal(ans));

  rhs = ValueFactory::GetDecimalValueFromString("-.5555");
  lhs = ValueFactory::GetDecimalValueFromString("-.11");
  quo = rhs.OpDivide(lhs);
  ans = ValueFactory::GetDecimalValueFromString("5.05");
  ASSERT_EQ(VALUE_TYPE_DECIMAL, ValuePeeker::PeekValueType(quo));
  ASSERT_EQ(ValuePeeker::PeekDecimal(quo), ValuePeeker::PeekDecimal(ans));

  rhs = ValueFactory::GetDecimalValueFromString("0.11");
  lhs = ValueFactory::GetDecimalValueFromString("0.55");
  quo = rhs.OpDivide(lhs);
  ans = ValueFactory::GetDecimalValueFromString("0.2");
  ASSERT_EQ(VALUE_TYPE_DECIMAL, ValuePeeker::PeekValueType(quo));
  ASSERT_EQ(ValuePeeker::PeekDecimal(quo), ValuePeeker::PeekDecimal(ans));

  rhs = ValueFactory::GetDecimalValueFromString("0");
  lhs = ValueFactory::GetDecimalValueFromString("0.55");
  quo = rhs.OpDivide(lhs);
  ans = ValueFactory::GetDecimalValueFromString("0");
  ASSERT_EQ(VALUE_TYPE_DECIMAL, ValuePeeker::PeekValueType(quo));
  ASSERT_EQ(ValuePeeker::PeekDecimal(quo), ValuePeeker::PeekDecimal(ans));

  try {
    rhs = ValueFactory::GetDecimalValueFromString("1");
    lhs = ValueFactory::GetDecimalValueFromString("0");
    quo = rhs.OpDivide(lhs);
    ASSERT_EQ(0, 1);
  } catch (...) {
    ASSERT_EQ(1, 1);
  }
}

TEST(ValueTest, SerializeToExport) {
  // test basic nvalue elt serialization. Note that
  // NULL values and buffer length checking are done
  // before this primitive function.

  Value nv;

  // a plenty-large-buffer(tm)
  char buf[1024];
  ExportSerializeInput sin(buf, 1024);
  ExportSerializeOutput out(buf, 1024);

  // tinyint
  nv = ValueFactory::GetTinyIntValue(-50);
  nv.SerializeToExport(out);
  EXPECT_EQ(8, out.Position());
  EXPECT_EQ(-50, sin.ReadLong());
  sin.Unread(out.Position());
  out.Position(0);

  nv = ValueFactory::GetTinyIntValue(0);
  nv.SerializeToExport(out);
  EXPECT_EQ(8, out.Position());
  EXPECT_EQ(0, sin.ReadLong());
  sin.Unread(out.Position());
  out.Position(0);

  nv = ValueFactory::GetTinyIntValue(50);
  nv.SerializeToExport(out);
  EXPECT_EQ(8, out.Position());
  EXPECT_EQ(50, sin.ReadLong());
  sin.Unread(out.Position());
  out.Position(0);

  // smallint
  nv = ValueFactory::GetSmallIntValue(-128);
  nv.SerializeToExport(out);
  EXPECT_EQ(8, out.Position());
  EXPECT_EQ(-128, sin.ReadLong());
  sin.Unread(out.Position());
  out.Position(0);

  nv = ValueFactory::GetSmallIntValue(0);
  nv.SerializeToExport(out);
  EXPECT_EQ(8, out.Position());
  EXPECT_EQ(0, sin.ReadLong());
  sin.Unread(out.Position());
  out.Position(0);

  nv = ValueFactory::GetSmallIntValue(128);
  nv.SerializeToExport(out);
  EXPECT_EQ(8, out.Position());
  EXPECT_EQ(128, sin.ReadLong());
  sin.Unread(out.Position());
  out.Position(0);

  // int
  nv = ValueFactory::GetIntegerValue(-4999999);
  nv.SerializeToExport(out);
  EXPECT_EQ(8, out.Position());
  EXPECT_EQ(-4999999, sin.ReadLong());
  sin.Unread(out.Position());
  out.Position(0);

  nv = ValueFactory::GetIntegerValue(0);
  nv.SerializeToExport(out);
  EXPECT_EQ(8, out.Position());
  EXPECT_EQ(0, sin.ReadLong());
  sin.Unread(out.Position());
  out.Position(0);

  nv = ValueFactory::GetIntegerValue(128);
  nv.SerializeToExport(out);
  EXPECT_EQ(8, out.Position());
  EXPECT_EQ(128, sin.ReadLong());
  sin.Unread(out.Position());
  out.Position(0);

  // bigint
  nv = ValueFactory::GetBigIntValue(-4999999);
  nv.SerializeToExport(out);
  EXPECT_EQ(8, out.Position());
  EXPECT_EQ(-4999999, sin.ReadLong());
  sin.Unread(out.Position());
  out.Position(0);

  nv = ValueFactory::GetBigIntValue(0);
  nv.SerializeToExport(out);
  EXPECT_EQ(8, out.Position());
  EXPECT_EQ(0, sin.ReadLong());
  sin.Unread(out.Position());
  out.Position(0);

  nv = ValueFactory::GetBigIntValue(128);
  nv.SerializeToExport(out);
  EXPECT_EQ(8, out.Position());
  EXPECT_EQ(128, sin.ReadLong());
  sin.Unread(out.Position());
  out.Position(0);

  // timestamp
  nv = ValueFactory::GetTimestampValue(99999999);
  nv.SerializeToExport(out);
  EXPECT_EQ(8, out.Position());
  EXPECT_EQ(99999999, sin.ReadLong());
  sin.Unread(out.Position());
  out.Position(0);

  // double
  nv = ValueFactory::GetDoubleValue(-5.5555);
  nv.SerializeToExport(out);
  EXPECT_EQ(8, out.Position());
  EXPECT_EQ(-5.5555, sin.ReadDouble());
  sin.Unread(out.Position());
  out.Position(0);

  nv = ValueFactory::GetDoubleValue(0.0);
  nv.SerializeToExport(out);
  EXPECT_EQ(8, out.Position());
  EXPECT_EQ(0.0, sin.ReadDouble());
  sin.Unread(out.Position());
  out.Position(0);

  nv = ValueFactory::GetDoubleValue(128.256);
  nv.SerializeToExport(out);
  EXPECT_EQ(8, out.Position());
  EXPECT_EQ(128.256, sin.ReadDouble());
  sin.Unread(out.Position());
  out.Position(0);

  // varchar
  nv = ValueFactory::GetStringValue("ABCDEFabcdef");
  nv.SerializeToExport(out);
  nv.FreeUninlinedData();
  EXPECT_EQ(12 + 4, out.Position());  // chardata plus prefix
  EXPECT_EQ(12, sin.ReadInt());       // 32 bit length prefix
  EXPECT_EQ('A', sin.ReadChar());
  EXPECT_EQ('B', sin.ReadChar());
  EXPECT_EQ('C', sin.ReadChar());
  EXPECT_EQ('D', sin.ReadChar());
  EXPECT_EQ('E', sin.ReadChar());
  EXPECT_EQ('F', sin.ReadChar());
  EXPECT_EQ('a', sin.ReadChar());
  EXPECT_EQ('b', sin.ReadChar());
  EXPECT_EQ('c', sin.ReadChar());
  EXPECT_EQ('d', sin.ReadChar());
  EXPECT_EQ('e', sin.ReadChar());
  EXPECT_EQ('f', sin.ReadChar());
  sin.Unread(out.Position());
  out.Position(0);

  // decimal
  nv = ValueFactory::GetDecimalValueFromString("-1234567890.456123000000");
  nv.SerializeToExport(out);
  EXPECT_EQ(24 + 4, out.Position());
  EXPECT_EQ(24, sin.ReadInt());  // 32 bit length prefix
  EXPECT_EQ('-', sin.ReadChar());
  EXPECT_EQ('1', sin.ReadChar());
  EXPECT_EQ('2', sin.ReadChar());
  EXPECT_EQ('3', sin.ReadChar());
  EXPECT_EQ('4', sin.ReadChar());
  EXPECT_EQ('5', sin.ReadChar());
  EXPECT_EQ('6', sin.ReadChar());
  EXPECT_EQ('7', sin.ReadChar());
  EXPECT_EQ('8', sin.ReadChar());
  EXPECT_EQ('9', sin.ReadChar());
  EXPECT_EQ('0', sin.ReadChar());
  EXPECT_EQ('.', sin.ReadChar());
  EXPECT_EQ('4', sin.ReadChar());
  EXPECT_EQ('5', sin.ReadChar());
  EXPECT_EQ('6', sin.ReadChar());
  EXPECT_EQ('1', sin.ReadChar());
  EXPECT_EQ('2', sin.ReadChar());
  EXPECT_EQ('3', sin.ReadChar());
  EXPECT_EQ('0', sin.ReadChar());
  EXPECT_EQ('0', sin.ReadChar());
  EXPECT_EQ('0', sin.ReadChar());
  EXPECT_EQ('0', sin.ReadChar());
  EXPECT_EQ('0', sin.ReadChar());
  EXPECT_EQ('0', sin.ReadChar());
  sin.Unread(out.Position());
  out.Position(0);
}

}  // End test namespace
}  // End peloton namespace<|MERGE_RESOLUTION|>--- conflicted
+++ resolved
@@ -37,167 +37,6 @@
   str = ValuePeeker::PeekDecimalString(nv);
 }
 
-<<<<<<< HEAD
-TEST(ValueTest, DeserializeDecimal) {
-  int64_t scale = 1000000000000;
-  std::string str;
-
-  ValueType vt;
-  TTInt value;
-  Value nv;
-
-  nv = ValueFactory::GetDecimalValueFromString("-0");
-  deserDecHelper(nv, vt, value, str);
-  ASSERT_FALSE(nv.IsNull());
-  ASSERT_EQ(vt, VALUE_TYPE_DECIMAL);
-  ASSERT_EQ(value, TTInt(0));
-  // Decimals in Volt are currently hardwired with 12 fractional
-  // decimal places.
-  ASSERT_EQ(str, "0.000000000000");
-
-  nv = ValueFactory::GetDecimalValueFromString("0");
-  deserDecHelper(nv, vt, value, str);
-  ASSERT_FALSE(nv.IsNull());
-  ASSERT_EQ(vt, VALUE_TYPE_DECIMAL);
-  ASSERT_EQ(value, TTInt(0));
-  ASSERT_EQ(str, "0.000000000000");
-
-  nv = ValueFactory::GetDecimalValueFromString("0.0");
-  deserDecHelper(nv, vt, value, str);
-  ASSERT_FALSE(nv.IsNull());
-  ASSERT_EQ(vt, VALUE_TYPE_DECIMAL);
-  ASSERT_EQ(value, TTInt(0));
-  ASSERT_EQ(str, "0.000000000000");
-
-  nv = ValueFactory::GetDecimalValueFromString("1");
-  deserDecHelper(nv, vt, value, str);
-  ASSERT_FALSE(nv.IsNull());
-  ASSERT_EQ(vt, VALUE_TYPE_DECIMAL);
-  ASSERT_EQ(value, TTInt("1000000000000"));
-  ASSERT_EQ(str, "1.000000000000");
-
-  nv = ValueFactory::GetDecimalValueFromString("-1");
-  deserDecHelper(nv, vt, value, str);
-  ASSERT_FALSE(nv.IsNull());
-  ASSERT_EQ(vt, VALUE_TYPE_DECIMAL);
-  ASSERT_EQ(value, TTInt("-1000000000000"));
-  ASSERT_EQ(str, "-1.000000000000");
-
-  // min value
-  nv = ValueFactory::GetDecimalValueFromString(
-      "-9999999999"  // 10 digits
-      "9999999999"  // 20 digits
-      "999999.9999"  // 30 digits
-      "99999999");  // 38 digits
-  deserDecHelper(nv, vt, value, str);
-  ASSERT_FALSE(nv.IsNull());
-  ASSERT_EQ(vt, VALUE_TYPE_DECIMAL);
-  ASSERT_EQ(value, TTInt(
-                       "-9999999999"  // 10 digits
-                       "9999999999"  // 20 digits
-                       "9999999999"  // 30 digits
-                       "99999999"));
-  ASSERT_FALSE(strcmp(str.c_str(),
-                      "-9999999999"  // 10 digits
-                      "9999999999"  // 20 digits
-                      "999999.9999"  // 30 digits
-                      "99999999"));
-
-  // max value
-  nv = ValueFactory::GetDecimalValueFromString(
-      "9999999999"  // 10 digits
-      "9999999999"  // 20 digits
-      "999999.9999"  // 30 digits
-      "99999999");
-  deserDecHelper(nv, vt, value, str);
-  ASSERT_FALSE(nv.IsNull());
-  ASSERT_EQ(vt, VALUE_TYPE_DECIMAL);
-  ASSERT_EQ(value, TTInt(
-                       "9999999999"  // 10 digits
-                       "9999999999"  // 20 digits
-                       "9999999999"  // 30 digits
-                       "99999999"));
-  ASSERT_FALSE(strcmp(str.c_str(),
-                      "9999999999"  // 10 digits
-                      "9999999999"  // 20 digits
-                      "999999.9999"  // 30 digits
-                      "99999999"));
-
-  nv = ValueFactory::GetDecimalValueFromString("1234");
-  deserDecHelper(nv, vt, value, str);
-  ASSERT_FALSE(nv.IsNull());
-  ASSERT_EQ(vt, VALUE_TYPE_DECIMAL);
-  ASSERT_EQ(value, TTInt(1234 * scale));
-  ASSERT_EQ(str, "1234.000000000000");
-
-  nv = ValueFactory::GetDecimalValueFromString("12.34");
-  deserDecHelper(nv, vt, value, str);
-  ASSERT_FALSE(nv.IsNull());
-  ASSERT_EQ(vt, VALUE_TYPE_DECIMAL);
-  ASSERT_EQ(value, TTInt(static_cast<int64_t>(12340000000000)));
-  ASSERT_EQ(str, "12.340000000000");
-
-  nv = ValueFactory::GetDecimalValueFromString("-1234");
-  deserDecHelper(nv, vt, value, str);
-  ASSERT_FALSE(nv.IsNull());
-  ASSERT_EQ(vt, VALUE_TYPE_DECIMAL);
-  ASSERT_EQ(value, TTInt(-1234 * scale));
-  ASSERT_EQ(str, "-1234.000000000000");
-
-  nv = ValueFactory::GetDecimalValueFromString("-12.34");
-  deserDecHelper(nv, vt, value, str);
-  ASSERT_FALSE(nv.IsNull());
-  ASSERT_EQ(vt, VALUE_TYPE_DECIMAL);
-  ASSERT_EQ(value, TTInt(static_cast<int64_t>(-12340000000000)));
-  ASSERT_EQ(str, "-12.340000000000");
-
-  // illegal deserializations
-  try {
-    // too few digits
-    nv = ValueFactory::GetDecimalValueFromString("");
-    ASSERT_EQ(0, 1);
-  } catch (...) {
-  }
-
-  try {
-    // too many digits
-    nv = ValueFactory::GetDecimalValueFromString(
-        "11111111111111111111111111111");
-    ASSERT_EQ(0, 1);
-  } catch (...) {
-  }
-
-  try {
-    // too much precision
-    nv = ValueFactory::GetDecimalValueFromString(
-        "999999999999999999999999999.999999999999");
-    ASSERT_EQ(0, 1);
-  } catch (...) {
-  }
-
-  try {
-    // too many decimal points
-    nv = ValueFactory::GetDecimalValueFromString("9.9.9");
-    ASSERT_EQ(0, 1);
-  } catch (...) {
-  }
-
-  try {
-    // too many decimal points
-    nv = ValueFactory::GetDecimalValueFromString("..0");
-    ASSERT_EQ(0, 1);
-  } catch (...) {
-  }
-
-  try {
-    // invalid character
-    nv = ValueFactory::GetDecimalValueFromString("0b.5");
-    ASSERT_EQ(0, 1);
-  } catch (...) {
-  }
-
-  ASSERT_EQ(1, 1);
-=======
 TEST(ValueTest, CloneInt){
   Value v1 = ValueFactory::GetIntegerValue(1234);
   Value v2 = ValueFactory::Clone(v1);
@@ -375,8 +214,6 @@
     }
 
     ASSERT_EQ(1,1);
-
->>>>>>> 8b1b1f57
 }
 
 TEST(ValueTest, TestCastToBigInt) {
