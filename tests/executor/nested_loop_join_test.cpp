/**
 * @brief Test cases for nested loop join node.
 *
 * Copyright(c) 2015, CMU
 */

#include <memory>

#include "gmock/gmock.h"
#include "gtest/gtest.h"

#include "backend/common/types.h"
#include "backend/executor/logical_tile.h"
#include "backend/executor/logical_tile_factory.h"
#include "backend/executor/nested_loop_join_executor.h"
#include "backend/expression/abstract_expression.h"
#include "backend/expression/expression.h"
#include "backend/planner/nested_loop_join_node.h"
#include "backend/storage/data_table.h"

#include "mock_executor.h"
#include "executor/executor_tests_util.h"
#include "executor/join_tests_util.h"
#include "harness.h"

using ::testing::NotNull;
using ::testing::Return;

namespace peloton {
namespace test {

<<<<<<< HEAD
TEST(NestedLoopJoinTests, InnerJoinTest) {
    size_t tile_group_size = TESTS_TUPLES_PER_TILEGROUP;
    storage::DataTable *leftTable = ExecutorTestsUtil::CreateTable(tile_group_size);
    storage::DataTable *rightTable = ExecutorTestsUtil::CreateTable(tile_group_size);
    storage::DataTable *expected = ExecutorTestsUtil::CreateTable(tile_group_size);
    PelotonJoinType joinType = JOIN_TYPE_INNER;
    
   expression::TupleValueExpression *leftAttr =
        new expression::TupleValueExpression(0, 1, "left_table", "attr1");
    expression::TupleValueExpression *rightAttr =
        new expression::TupleValueExpression(1, 1, "right_table", "attr1");
    expression::ComparisonExpression<expression::CmpEq> *predicate =
        new expression::ComparisonExpression<expression::CmpEq>(
        EXPRESSION_TYPE_COMPARE_EQ, leftAttr, rightAttr);
    
    EXPECT_TRUE(JoinTestsUtil::ExecuteJoinTest(leftTable, rightTable, expected, joinType, predicate));
   
    delete leftTable;
    delete rightTable;
    delete expected;
    delete predicate;
}
    
// Cartesian Product Test
TEST(NestedLoopJoinTests, CartesianProductTest) {
    // Create plan node.
    planner::NestedLoopJoinNode node(nullptr);

    // Run the executor
    executor::NestedLoopJoinExecutor executor(&node);

    MockExecutor left_executor, right_executor;
    executor.AddChild(&left_executor);
    executor.AddChild(&right_executor);

    EXPECT_CALL(left_executor, DInit()).WillOnce(Return(true));
    EXPECT_CALL(right_executor, DInit()).WillRepeatedly(Return(true));

    EXPECT_CALL(left_executor, DExecute())
    .WillOnce(Return(true))
    .WillOnce(Return(true))
    .WillOnce(Return(true))
    .WillOnce(Return(false));

    EXPECT_CALL(right_executor, DExecute())
    .WillOnce(Return(true))  // Itr 1
    .WillOnce(Return(true))
    .WillOnce(Return(false))
    .WillOnce(Return(true))  // Itr 2
    .WillOnce(Return(true))
    .WillOnce(Return(false))
    .WillOnce(Return(true))  // Itr 3
    .WillOnce(Return(true))
    .WillOnce(Return(false))
    .WillOnce(Return(true));  // Itr 4

    // Create a table and wrap it in logical tile
    size_t tile_group_size = TESTS_TUPLES_PER_TILEGROUP;
    std::unique_ptr<storage::DataTable> left_table(
        ExecutorTestsUtil::CreateTable(tile_group_size));
    ExecutorTestsUtil::PopulateTable(left_table.get(), tile_group_size * 3, false,
                                     false, false);
    std::unique_ptr<storage::DataTable> right_table(
        ExecutorTestsUtil::CreateTable(tile_group_size));
    ExecutorTestsUtil::PopulateTable(right_table.get(), tile_group_size * 2,
                                     false, false, false);

    std::unique_ptr<executor::LogicalTile> left_logical_tile11(
        executor::LogicalTileFactory::WrapTileGroup(left_table->GetTileGroup(0)));
    std::unique_ptr<executor::LogicalTile> left_logical_tile12(
        executor::LogicalTileFactory::WrapTileGroup(left_table->GetTileGroup(0)));
    std::unique_ptr<executor::LogicalTile> left_logical_tile21(
        executor::LogicalTileFactory::WrapTileGroup(left_table->GetTileGroup(1)));
    std::unique_ptr<executor::LogicalTile> left_logical_tile22(
        executor::LogicalTileFactory::WrapTileGroup(left_table->GetTileGroup(1)));
    std::unique_ptr<executor::LogicalTile> left_logical_tile31(
        executor::LogicalTileFactory::WrapTileGroup(left_table->GetTileGroup(2)));
    std::unique_ptr<executor::LogicalTile> left_logical_tile32(
        executor::LogicalTileFactory::WrapTileGroup(left_table->GetTileGroup(2)));

    std::unique_ptr<executor::LogicalTile> right_logical_tile11(
        executor::LogicalTileFactory::WrapTileGroup(
            right_table->GetTileGroup(0)));
    std::unique_ptr<executor::LogicalTile> right_logical_tile12(
        executor::LogicalTileFactory::WrapTileGroup(
            right_table->GetTileGroup(0)));
    std::unique_ptr<executor::LogicalTile> right_logical_tile13(
        executor::LogicalTileFactory::WrapTileGroup(
            right_table->GetTileGroup(0)));
    std::unique_ptr<executor::LogicalTile> right_logical_tile21(
        executor::LogicalTileFactory::WrapTileGroup(
            right_table->GetTileGroup(1)));
    std::unique_ptr<executor::LogicalTile> right_logical_tile22(
        executor::LogicalTileFactory::WrapTileGroup(
            right_table->GetTileGroup(1)));
    std::unique_ptr<executor::LogicalTile> right_logical_tile23(
        executor::LogicalTileFactory::WrapTileGroup(
            right_table->GetTileGroup(1)));

    EXPECT_CALL(left_executor, GetOutput())
    .WillOnce(Return(left_logical_tile11.release()))
    .WillOnce(Return(left_logical_tile12.release()))
    .WillOnce(Return(left_logical_tile21.release()))
    .WillOnce(Return(left_logical_tile22.release()))
    .WillOnce(Return(left_logical_tile31.release()))
    .WillOnce(Return(left_logical_tile32.release()));

    EXPECT_CALL(right_executor, GetOutput())
    .WillOnce(Return(right_logical_tile11.release()))
    .WillOnce(Return(right_logical_tile21.release()))
    .WillOnce(Return(right_logical_tile12.release()))
    .WillOnce(Return(right_logical_tile22.release()))
    .WillOnce(Return(right_logical_tile13.release()))
    .WillOnce(Return(right_logical_tile23.release()));

    // Run the executor
    EXPECT_TRUE(executor.Init());

    for (size_t tile_itr = 0; tile_itr < 6; tile_itr++)
        EXPECT_TRUE(executor.Execute());

    EXPECT_FALSE(executor.Execute());
}

// Create join predicate
expression::AbstractExpression *CreateJoinPredicate() {
    expression::AbstractExpression *predicate = nullptr;

    // LEFT.1 == RIGHT.1

    expression::TupleValueExpression *left_table_attr_1 =
        new expression::TupleValueExpression(0, 1, "left_table", "attr1");
    expression::TupleValueExpression *right_table_attr_1 =
        new expression::TupleValueExpression(1, 1, "right_table", "attr1");

    expression::ComparisonExpression<expression::CmpEq> *comp_a =
        new expression::ComparisonExpression<expression::CmpEq>(
        EXPRESSION_TYPE_COMPARE_EQ, left_table_attr_1, right_table_attr_1);

    // LEFT.3 > 50.0

    expression::TupleValueExpression *left_table_attr_3 =
        new expression::TupleValueExpression(0, 1, "left_table", "attr3");
    expression::ConstantValueExpression *const_val_1 =
        new expression::ConstantValueExpression(
        ValueFactory::GetDoubleValue(50.0));
    expression::ComparisonExpression<expression::CmpGt> *comp_b =
        new expression::ComparisonExpression<expression::CmpGt>(
        EXPRESSION_TYPE_COMPARE_GT, left_table_attr_3, const_val_1);

    predicate = new expression::ConjunctionExpression<expression::ConjunctionAnd>(
        EXPRESSION_TYPE_CONJUNCTION_AND, comp_a, comp_b);

    return predicate;
}

// Join Predicate Test
TEST(NestedLoopJoinTests, JoinPredicateTest) {
    // Create predicate
    auto predicate = CreateJoinPredicate();

    // Create plan node.
    planner::NestedLoopJoinNode node(predicate);

    // Run the executor
    executor::NestedLoopJoinExecutor executor(&node);

    MockExecutor left_executor, right_executor;
    executor.AddChild(&left_executor);
    executor.AddChild(&right_executor);

    EXPECT_CALL(left_executor, DInit()).WillOnce(Return(true));
    EXPECT_CALL(right_executor, DInit()).WillRepeatedly(Return(true));

    EXPECT_CALL(left_executor, DExecute())
    .WillOnce(Return(true))
    .WillOnce(Return(true))
    .WillOnce(Return(true))
    .WillOnce(Return(false));

    EXPECT_CALL(right_executor, DExecute())
    .WillOnce(Return(true))  // Itr 1
    .WillOnce(Return(true))
    .WillOnce(Return(false))
    .WillOnce(Return(true))  // Itr 2
    .WillOnce(Return(true))
    .WillOnce(Return(false))
    .WillOnce(Return(true))  // Itr 3
    .WillOnce(Return(true))
    .WillOnce(Return(false))
    .WillOnce(Return(true));  // Itr 4

    // Create a table and wrap it in logical tile
    size_t tile_group_size = TESTS_TUPLES_PER_TILEGROUP;
    std::unique_ptr<storage::DataTable> left_table(
        ExecutorTestsUtil::CreateTable(tile_group_size));
    ExecutorTestsUtil::PopulateTable(left_table.get(), tile_group_size * 3, false,
                                     false, false);
    bool mutate_table = true;
    std::unique_ptr<storage::DataTable> right_table(
        ExecutorTestsUtil::CreateTable(tile_group_size));
    ExecutorTestsUtil::PopulateTable(right_table.get(), tile_group_size * 2,
                                     mutate_table, false, false);

    std::cout << *(left_table.get());
    std::cout << *(right_table.get());

    std::unique_ptr<executor::LogicalTile> left_logical_tile11(
        executor::LogicalTileFactory::WrapTileGroup(left_table->GetTileGroup(0)));
    std::unique_ptr<executor::LogicalTile> left_logical_tile12(
        executor::LogicalTileFactory::WrapTileGroup(left_table->GetTileGroup(0)));
    std::unique_ptr<executor::LogicalTile> left_logical_tile21(
        executor::LogicalTileFactory::WrapTileGroup(left_table->GetTileGroup(1)));
    std::unique_ptr<executor::LogicalTile> left_logical_tile22(
        executor::LogicalTileFactory::WrapTileGroup(left_table->GetTileGroup(1)));
    std::unique_ptr<executor::LogicalTile> left_logical_tile31(
        executor::LogicalTileFactory::WrapTileGroup(left_table->GetTileGroup(2)));
    std::unique_ptr<executor::LogicalTile> left_logical_tile32(
        executor::LogicalTileFactory::WrapTileGroup(left_table->GetTileGroup(2)));

    std::unique_ptr<executor::LogicalTile> right_logical_tile11(
        executor::LogicalTileFactory::WrapTileGroup(
            right_table->GetTileGroup(0)));
    std::unique_ptr<executor::LogicalTile> right_logical_tile12(
        executor::LogicalTileFactory::WrapTileGroup(
            right_table->GetTileGroup(0)));
    std::unique_ptr<executor::LogicalTile> right_logical_tile13(
        executor::LogicalTileFactory::WrapTileGroup(
            right_table->GetTileGroup(0)));
    std::unique_ptr<executor::LogicalTile> right_logical_tile21(
        executor::LogicalTileFactory::WrapTileGroup(
            right_table->GetTileGroup(1)));
    std::unique_ptr<executor::LogicalTile> right_logical_tile22(
        executor::LogicalTileFactory::WrapTileGroup(
            right_table->GetTileGroup(1)));
    std::unique_ptr<executor::LogicalTile> right_logical_tile23(
        executor::LogicalTileFactory::WrapTileGroup(
            right_table->GetTileGroup(1)));

    EXPECT_CALL(left_executor, GetOutput())
    .WillOnce(Return(left_logical_tile11.release()))
    .WillOnce(Return(left_logical_tile12.release()))
    .WillOnce(Return(left_logical_tile21.release()))
    .WillOnce(Return(left_logical_tile22.release()))
    .WillOnce(Return(left_logical_tile31.release()))
    .WillOnce(Return(left_logical_tile32.release()));

    EXPECT_CALL(right_executor, GetOutput())
    .WillOnce(Return(right_logical_tile11.release()))
    .WillOnce(Return(right_logical_tile21.release()))
    .WillOnce(Return(right_logical_tile12.release()))
    .WillOnce(Return(right_logical_tile22.release()))
    .WillOnce(Return(right_logical_tile13.release()))
    .WillOnce(Return(right_logical_tile23.release()));

    // Run the executor
    EXPECT_TRUE(executor.Init());

    for (size_t tile_itr = 0; tile_itr < 2; tile_itr++) {
        EXPECT_TRUE(executor.Execute());
    }
=======
// Create join predicate
expression::AbstractExpression *CreateJoinPredicate() {
  expression::AbstractExpression *predicate = nullptr;

  // LEFT.1 == RIGHT.1

  expression::TupleValueExpression *left_table_attr_1 =
      new expression::TupleValueExpression(0, 1, "left_table", "attr1");
  expression::TupleValueExpression *right_table_attr_1 =
      new expression::TupleValueExpression(1, 1, "right_table", "attr1");

  expression::ComparisonExpression<expression::CmpEq> *comp_a =
      new expression::ComparisonExpression<expression::CmpEq>(
          EXPRESSION_TYPE_COMPARE_EQ, left_table_attr_1, right_table_attr_1);

  // LEFT.3 > 50.0

  expression::TupleValueExpression *left_table_attr_3 =
      new expression::TupleValueExpression(0, 1, "left_table", "attr3");
  expression::ConstantValueExpression *const_val_1 =
      new expression::ConstantValueExpression(
          ValueFactory::GetDoubleValue(50.0));
  expression::ComparisonExpression<expression::CmpGt> *comp_b =
      new expression::ComparisonExpression<expression::CmpGt>(
          EXPRESSION_TYPE_COMPARE_GT, left_table_attr_3, const_val_1);

  predicate = new expression::ConjunctionExpression<expression::ConjunctionAnd>(
      EXPRESSION_TYPE_CONJUNCTION_AND, comp_a, comp_b);

  return predicate;
}

planner::ProjectInfo *CreateProjection() {
   // Create the plan node
  planner::ProjectInfo::TargetList target_list;
  planner::ProjectInfo::DirectMapList direct_map_list;

  /////////////////////////////////////////////////////////
  // PROJECTION 0
  /////////////////////////////////////////////////////////


  // direct map
  planner::ProjectInfo::DirectMap direct_map1 = std::make_pair(0, std::make_pair(0, 1));
  planner::ProjectInfo::DirectMap direct_map2 = std::make_pair(1, std::make_pair(1, 1));
  planner::ProjectInfo::DirectMap direct_map3 = std::make_pair(2, std::make_pair(1, 0));
  planner::ProjectInfo::DirectMap direct_map4 = std::make_pair(3, std::make_pair(0, 0));
  direct_map_list.push_back(direct_map1);
  direct_map_list.push_back(direct_map2);
  direct_map_list.push_back(direct_map3);
  direct_map_list.push_back(direct_map4);

  return new planner::ProjectInfo(std::move(target_list), std::move(direct_map_list));
}

// Cartesian Product Test
TEST(NestedLoopJoinTests, CartesianProductTest) {
  // Create plan node.
  auto projction = CreateProjection();
  planner::NestedLoopJoinNode node(nullptr, projction);

  // Run the executor
  executor::NestedLoopJoinExecutor executor(&node, nullptr);

  MockExecutor left_executor, right_executor;
  executor.AddChild(&left_executor);
  executor.AddChild(&right_executor);

  EXPECT_CALL(left_executor, DInit()).WillOnce(Return(true));
  EXPECT_CALL(right_executor, DInit()).WillRepeatedly(Return(true));

  EXPECT_CALL(left_executor, DExecute())
      .WillOnce(Return(true))
      .WillOnce(Return(true))
      .WillOnce(Return(true))
      .WillOnce(Return(false));

  EXPECT_CALL(right_executor, DExecute())
      .WillOnce(Return(true))  // Itr 1
      .WillOnce(Return(true))
      .WillOnce(Return(false))
      .WillOnce(Return(true))  // Itr 2
      .WillOnce(Return(true))
      .WillOnce(Return(false))
      .WillOnce(Return(true))  // Itr 3
      .WillOnce(Return(true))
      .WillOnce(Return(false))
      .WillOnce(Return(true));  // Itr 4

  // Create a table and wrap it in logical tile
  size_t tile_group_size = TESTS_TUPLES_PER_TILEGROUP;
  std::unique_ptr<storage::DataTable> left_table(
      ExecutorTestsUtil::CreateTable(tile_group_size));
  ExecutorTestsUtil::PopulateTable(left_table.get(), tile_group_size * 3, false,
                                   false, false);
  std::unique_ptr<storage::DataTable> right_table(
      ExecutorTestsUtil::CreateTable(tile_group_size));
  ExecutorTestsUtil::PopulateTable(right_table.get(), tile_group_size * 2,
                                   false, false, false);

  std::unique_ptr<executor::LogicalTile> left_logical_tile11(
      executor::LogicalTileFactory::WrapTileGroup(left_table->GetTileGroup(0)));
  std::unique_ptr<executor::LogicalTile> left_logical_tile12(
      executor::LogicalTileFactory::WrapTileGroup(left_table->GetTileGroup(0)));
  std::unique_ptr<executor::LogicalTile> left_logical_tile21(
      executor::LogicalTileFactory::WrapTileGroup(left_table->GetTileGroup(1)));
  std::unique_ptr<executor::LogicalTile> left_logical_tile22(
      executor::LogicalTileFactory::WrapTileGroup(left_table->GetTileGroup(1)));
  std::unique_ptr<executor::LogicalTile> left_logical_tile31(
      executor::LogicalTileFactory::WrapTileGroup(left_table->GetTileGroup(2)));
  std::unique_ptr<executor::LogicalTile> left_logical_tile32(
      executor::LogicalTileFactory::WrapTileGroup(left_table->GetTileGroup(2)));

  std::unique_ptr<executor::LogicalTile> right_logical_tile11(
      executor::LogicalTileFactory::WrapTileGroup(
          right_table->GetTileGroup(0)));
  std::unique_ptr<executor::LogicalTile> right_logical_tile12(
      executor::LogicalTileFactory::WrapTileGroup(
          right_table->GetTileGroup(0)));
  std::unique_ptr<executor::LogicalTile> right_logical_tile13(
      executor::LogicalTileFactory::WrapTileGroup(
          right_table->GetTileGroup(0)));
  std::unique_ptr<executor::LogicalTile> right_logical_tile21(
      executor::LogicalTileFactory::WrapTileGroup(
          right_table->GetTileGroup(1)));
  std::unique_ptr<executor::LogicalTile> right_logical_tile22(
      executor::LogicalTileFactory::WrapTileGroup(
          right_table->GetTileGroup(1)));
  std::unique_ptr<executor::LogicalTile> right_logical_tile23(
      executor::LogicalTileFactory::WrapTileGroup(
          right_table->GetTileGroup(1)));

  EXPECT_CALL(left_executor, GetOutput())
      .WillOnce(Return(left_logical_tile11.release()))
      .WillOnce(Return(left_logical_tile12.release()))
      .WillOnce(Return(left_logical_tile21.release()))
      .WillOnce(Return(left_logical_tile22.release()))
      .WillOnce(Return(left_logical_tile31.release()))
      .WillOnce(Return(left_logical_tile32.release()));

  EXPECT_CALL(right_executor, GetOutput())
      .WillOnce(Return(right_logical_tile11.release()))
      .WillOnce(Return(right_logical_tile21.release()))
      .WillOnce(Return(right_logical_tile12.release()))
      .WillOnce(Return(right_logical_tile22.release()))
      .WillOnce(Return(right_logical_tile13.release()))
      .WillOnce(Return(right_logical_tile23.release()));

  // Run the executor
  EXPECT_TRUE(executor.Init());

  for (size_t tile_itr = 0; tile_itr < 6; tile_itr++)
    EXPECT_TRUE(executor.Execute());

  EXPECT_FALSE(executor.Execute());
}

// Join Predicate Test
TEST(NestedLoopJoinTests, JoinPredicateTest) {
  // Create predicate
  auto predicate = CreateJoinPredicate();
  auto projection = CreateProjection();

  // Create plan node.
  planner::NestedLoopJoinNode node(predicate, projection);

  // Run the executor
  executor::NestedLoopJoinExecutor executor(&node, nullptr);

  MockExecutor left_executor, right_executor;
  executor.AddChild(&left_executor);
  executor.AddChild(&right_executor);

  EXPECT_CALL(left_executor, DInit()).WillOnce(Return(true));
  EXPECT_CALL(right_executor, DInit()).WillRepeatedly(Return(true));

  EXPECT_CALL(left_executor, DExecute())
      .WillOnce(Return(true))
      .WillOnce(Return(true))
      .WillOnce(Return(true))
      .WillOnce(Return(false));

  EXPECT_CALL(right_executor, DExecute())
      .WillOnce(Return(true))  // Itr 1
      .WillOnce(Return(true))
      .WillOnce(Return(false))
      .WillOnce(Return(true))  // Itr 2
      .WillOnce(Return(true))
      .WillOnce(Return(false))
      .WillOnce(Return(true))  // Itr 3
      .WillOnce(Return(true))
      .WillOnce(Return(false))
      .WillOnce(Return(true));  // Itr 4

  // Create a table and wrap it in logical tile
  size_t tile_group_size = TESTS_TUPLES_PER_TILEGROUP;
  std::unique_ptr<storage::DataTable> left_table(
      ExecutorTestsUtil::CreateTable(tile_group_size));
  ExecutorTestsUtil::PopulateTable(left_table.get(), tile_group_size * 3, false,
                                   false, false);
  bool mutate_table = true;
  std::unique_ptr<storage::DataTable> right_table(
      ExecutorTestsUtil::CreateTable(tile_group_size));
  ExecutorTestsUtil::PopulateTable(right_table.get(), tile_group_size * 2,
                                   mutate_table, false, false);

  std::cout << *(left_table.get());
  std::cout << *(right_table.get());

  std::unique_ptr<executor::LogicalTile> left_logical_tile11(
      executor::LogicalTileFactory::WrapTileGroup(left_table->GetTileGroup(0)));
  std::unique_ptr<executor::LogicalTile> left_logical_tile12(
      executor::LogicalTileFactory::WrapTileGroup(left_table->GetTileGroup(0)));
  std::unique_ptr<executor::LogicalTile> left_logical_tile21(
      executor::LogicalTileFactory::WrapTileGroup(left_table->GetTileGroup(1)));
  std::unique_ptr<executor::LogicalTile> left_logical_tile22(
      executor::LogicalTileFactory::WrapTileGroup(left_table->GetTileGroup(1)));
  std::unique_ptr<executor::LogicalTile> left_logical_tile31(
      executor::LogicalTileFactory::WrapTileGroup(left_table->GetTileGroup(2)));
  std::unique_ptr<executor::LogicalTile> left_logical_tile32(
      executor::LogicalTileFactory::WrapTileGroup(left_table->GetTileGroup(2)));

  std::unique_ptr<executor::LogicalTile> right_logical_tile11(
      executor::LogicalTileFactory::WrapTileGroup(
          right_table->GetTileGroup(0)));
  std::unique_ptr<executor::LogicalTile> right_logical_tile12(
      executor::LogicalTileFactory::WrapTileGroup(
          right_table->GetTileGroup(0)));
  std::unique_ptr<executor::LogicalTile> right_logical_tile13(
      executor::LogicalTileFactory::WrapTileGroup(
          right_table->GetTileGroup(0)));
  std::unique_ptr<executor::LogicalTile> right_logical_tile21(
      executor::LogicalTileFactory::WrapTileGroup(
          right_table->GetTileGroup(1)));
  std::unique_ptr<executor::LogicalTile> right_logical_tile22(
      executor::LogicalTileFactory::WrapTileGroup(
          right_table->GetTileGroup(1)));
  std::unique_ptr<executor::LogicalTile> right_logical_tile23(
      executor::LogicalTileFactory::WrapTileGroup(
          right_table->GetTileGroup(1)));

  EXPECT_CALL(left_executor, GetOutput())
      .WillOnce(Return(left_logical_tile11.release()))
      .WillOnce(Return(left_logical_tile12.release()))
      .WillOnce(Return(left_logical_tile21.release()))
      .WillOnce(Return(left_logical_tile22.release()))
      .WillOnce(Return(left_logical_tile31.release()))
      .WillOnce(Return(left_logical_tile32.release()));

  EXPECT_CALL(right_executor, GetOutput())
      .WillOnce(Return(right_logical_tile11.release()))
      .WillOnce(Return(right_logical_tile21.release()))
      .WillOnce(Return(right_logical_tile12.release()))
      .WillOnce(Return(right_logical_tile22.release()))
      .WillOnce(Return(right_logical_tile13.release()))
      .WillOnce(Return(right_logical_tile23.release()));

  // Run the executor
  EXPECT_TRUE(executor.Init());

  for (size_t tile_itr = 0; tile_itr < 2; tile_itr++) {
    EXPECT_TRUE(executor.Execute());
  }
>>>>>>> af2ee694

    EXPECT_TRUE(executor.Execute());
}

}  // namespace test
}  // namespace peloton
<|MERGE_RESOLUTION|>--- conflicted
+++ resolved
@@ -29,269 +29,7 @@
 namespace peloton {
 namespace test {
 
-<<<<<<< HEAD
-TEST(NestedLoopJoinTests, InnerJoinTest) {
-    size_t tile_group_size = TESTS_TUPLES_PER_TILEGROUP;
-    storage::DataTable *leftTable = ExecutorTestsUtil::CreateTable(tile_group_size);
-    storage::DataTable *rightTable = ExecutorTestsUtil::CreateTable(tile_group_size);
-    storage::DataTable *expected = ExecutorTestsUtil::CreateTable(tile_group_size);
-    PelotonJoinType joinType = JOIN_TYPE_INNER;
-    
-   expression::TupleValueExpression *leftAttr =
-        new expression::TupleValueExpression(0, 1, "left_table", "attr1");
-    expression::TupleValueExpression *rightAttr =
-        new expression::TupleValueExpression(1, 1, "right_table", "attr1");
-    expression::ComparisonExpression<expression::CmpEq> *predicate =
-        new expression::ComparisonExpression<expression::CmpEq>(
-        EXPRESSION_TYPE_COMPARE_EQ, leftAttr, rightAttr);
-    
-    EXPECT_TRUE(JoinTestsUtil::ExecuteJoinTest(leftTable, rightTable, expected, joinType, predicate));
-   
-    delete leftTable;
-    delete rightTable;
-    delete expected;
-    delete predicate;
-}
-    
-// Cartesian Product Test
-TEST(NestedLoopJoinTests, CartesianProductTest) {
-    // Create plan node.
-    planner::NestedLoopJoinNode node(nullptr);
-
-    // Run the executor
-    executor::NestedLoopJoinExecutor executor(&node);
-
-    MockExecutor left_executor, right_executor;
-    executor.AddChild(&left_executor);
-    executor.AddChild(&right_executor);
-
-    EXPECT_CALL(left_executor, DInit()).WillOnce(Return(true));
-    EXPECT_CALL(right_executor, DInit()).WillRepeatedly(Return(true));
-
-    EXPECT_CALL(left_executor, DExecute())
-    .WillOnce(Return(true))
-    .WillOnce(Return(true))
-    .WillOnce(Return(true))
-    .WillOnce(Return(false));
-
-    EXPECT_CALL(right_executor, DExecute())
-    .WillOnce(Return(true))  // Itr 1
-    .WillOnce(Return(true))
-    .WillOnce(Return(false))
-    .WillOnce(Return(true))  // Itr 2
-    .WillOnce(Return(true))
-    .WillOnce(Return(false))
-    .WillOnce(Return(true))  // Itr 3
-    .WillOnce(Return(true))
-    .WillOnce(Return(false))
-    .WillOnce(Return(true));  // Itr 4
-
-    // Create a table and wrap it in logical tile
-    size_t tile_group_size = TESTS_TUPLES_PER_TILEGROUP;
-    std::unique_ptr<storage::DataTable> left_table(
-        ExecutorTestsUtil::CreateTable(tile_group_size));
-    ExecutorTestsUtil::PopulateTable(left_table.get(), tile_group_size * 3, false,
-                                     false, false);
-    std::unique_ptr<storage::DataTable> right_table(
-        ExecutorTestsUtil::CreateTable(tile_group_size));
-    ExecutorTestsUtil::PopulateTable(right_table.get(), tile_group_size * 2,
-                                     false, false, false);
-
-    std::unique_ptr<executor::LogicalTile> left_logical_tile11(
-        executor::LogicalTileFactory::WrapTileGroup(left_table->GetTileGroup(0)));
-    std::unique_ptr<executor::LogicalTile> left_logical_tile12(
-        executor::LogicalTileFactory::WrapTileGroup(left_table->GetTileGroup(0)));
-    std::unique_ptr<executor::LogicalTile> left_logical_tile21(
-        executor::LogicalTileFactory::WrapTileGroup(left_table->GetTileGroup(1)));
-    std::unique_ptr<executor::LogicalTile> left_logical_tile22(
-        executor::LogicalTileFactory::WrapTileGroup(left_table->GetTileGroup(1)));
-    std::unique_ptr<executor::LogicalTile> left_logical_tile31(
-        executor::LogicalTileFactory::WrapTileGroup(left_table->GetTileGroup(2)));
-    std::unique_ptr<executor::LogicalTile> left_logical_tile32(
-        executor::LogicalTileFactory::WrapTileGroup(left_table->GetTileGroup(2)));
-
-    std::unique_ptr<executor::LogicalTile> right_logical_tile11(
-        executor::LogicalTileFactory::WrapTileGroup(
-            right_table->GetTileGroup(0)));
-    std::unique_ptr<executor::LogicalTile> right_logical_tile12(
-        executor::LogicalTileFactory::WrapTileGroup(
-            right_table->GetTileGroup(0)));
-    std::unique_ptr<executor::LogicalTile> right_logical_tile13(
-        executor::LogicalTileFactory::WrapTileGroup(
-            right_table->GetTileGroup(0)));
-    std::unique_ptr<executor::LogicalTile> right_logical_tile21(
-        executor::LogicalTileFactory::WrapTileGroup(
-            right_table->GetTileGroup(1)));
-    std::unique_ptr<executor::LogicalTile> right_logical_tile22(
-        executor::LogicalTileFactory::WrapTileGroup(
-            right_table->GetTileGroup(1)));
-    std::unique_ptr<executor::LogicalTile> right_logical_tile23(
-        executor::LogicalTileFactory::WrapTileGroup(
-            right_table->GetTileGroup(1)));
-
-    EXPECT_CALL(left_executor, GetOutput())
-    .WillOnce(Return(left_logical_tile11.release()))
-    .WillOnce(Return(left_logical_tile12.release()))
-    .WillOnce(Return(left_logical_tile21.release()))
-    .WillOnce(Return(left_logical_tile22.release()))
-    .WillOnce(Return(left_logical_tile31.release()))
-    .WillOnce(Return(left_logical_tile32.release()));
-
-    EXPECT_CALL(right_executor, GetOutput())
-    .WillOnce(Return(right_logical_tile11.release()))
-    .WillOnce(Return(right_logical_tile21.release()))
-    .WillOnce(Return(right_logical_tile12.release()))
-    .WillOnce(Return(right_logical_tile22.release()))
-    .WillOnce(Return(right_logical_tile13.release()))
-    .WillOnce(Return(right_logical_tile23.release()));
-
-    // Run the executor
-    EXPECT_TRUE(executor.Init());
-
-    for (size_t tile_itr = 0; tile_itr < 6; tile_itr++)
-        EXPECT_TRUE(executor.Execute());
-
-    EXPECT_FALSE(executor.Execute());
-}
-
-// Create join predicate
-expression::AbstractExpression *CreateJoinPredicate() {
-    expression::AbstractExpression *predicate = nullptr;
-
-    // LEFT.1 == RIGHT.1
-
-    expression::TupleValueExpression *left_table_attr_1 =
-        new expression::TupleValueExpression(0, 1, "left_table", "attr1");
-    expression::TupleValueExpression *right_table_attr_1 =
-        new expression::TupleValueExpression(1, 1, "right_table", "attr1");
-
-    expression::ComparisonExpression<expression::CmpEq> *comp_a =
-        new expression::ComparisonExpression<expression::CmpEq>(
-        EXPRESSION_TYPE_COMPARE_EQ, left_table_attr_1, right_table_attr_1);
-
-    // LEFT.3 > 50.0
-
-    expression::TupleValueExpression *left_table_attr_3 =
-        new expression::TupleValueExpression(0, 1, "left_table", "attr3");
-    expression::ConstantValueExpression *const_val_1 =
-        new expression::ConstantValueExpression(
-        ValueFactory::GetDoubleValue(50.0));
-    expression::ComparisonExpression<expression::CmpGt> *comp_b =
-        new expression::ComparisonExpression<expression::CmpGt>(
-        EXPRESSION_TYPE_COMPARE_GT, left_table_attr_3, const_val_1);
-
-    predicate = new expression::ConjunctionExpression<expression::ConjunctionAnd>(
-        EXPRESSION_TYPE_CONJUNCTION_AND, comp_a, comp_b);
-
-    return predicate;
-}
-
-// Join Predicate Test
-TEST(NestedLoopJoinTests, JoinPredicateTest) {
-    // Create predicate
-    auto predicate = CreateJoinPredicate();
-
-    // Create plan node.
-    planner::NestedLoopJoinNode node(predicate);
-
-    // Run the executor
-    executor::NestedLoopJoinExecutor executor(&node);
-
-    MockExecutor left_executor, right_executor;
-    executor.AddChild(&left_executor);
-    executor.AddChild(&right_executor);
-
-    EXPECT_CALL(left_executor, DInit()).WillOnce(Return(true));
-    EXPECT_CALL(right_executor, DInit()).WillRepeatedly(Return(true));
-
-    EXPECT_CALL(left_executor, DExecute())
-    .WillOnce(Return(true))
-    .WillOnce(Return(true))
-    .WillOnce(Return(true))
-    .WillOnce(Return(false));
-
-    EXPECT_CALL(right_executor, DExecute())
-    .WillOnce(Return(true))  // Itr 1
-    .WillOnce(Return(true))
-    .WillOnce(Return(false))
-    .WillOnce(Return(true))  // Itr 2
-    .WillOnce(Return(true))
-    .WillOnce(Return(false))
-    .WillOnce(Return(true))  // Itr 3
-    .WillOnce(Return(true))
-    .WillOnce(Return(false))
-    .WillOnce(Return(true));  // Itr 4
-
-    // Create a table and wrap it in logical tile
-    size_t tile_group_size = TESTS_TUPLES_PER_TILEGROUP;
-    std::unique_ptr<storage::DataTable> left_table(
-        ExecutorTestsUtil::CreateTable(tile_group_size));
-    ExecutorTestsUtil::PopulateTable(left_table.get(), tile_group_size * 3, false,
-                                     false, false);
-    bool mutate_table = true;
-    std::unique_ptr<storage::DataTable> right_table(
-        ExecutorTestsUtil::CreateTable(tile_group_size));
-    ExecutorTestsUtil::PopulateTable(right_table.get(), tile_group_size * 2,
-                                     mutate_table, false, false);
-
-    std::cout << *(left_table.get());
-    std::cout << *(right_table.get());
-
-    std::unique_ptr<executor::LogicalTile> left_logical_tile11(
-        executor::LogicalTileFactory::WrapTileGroup(left_table->GetTileGroup(0)));
-    std::unique_ptr<executor::LogicalTile> left_logical_tile12(
-        executor::LogicalTileFactory::WrapTileGroup(left_table->GetTileGroup(0)));
-    std::unique_ptr<executor::LogicalTile> left_logical_tile21(
-        executor::LogicalTileFactory::WrapTileGroup(left_table->GetTileGroup(1)));
-    std::unique_ptr<executor::LogicalTile> left_logical_tile22(
-        executor::LogicalTileFactory::WrapTileGroup(left_table->GetTileGroup(1)));
-    std::unique_ptr<executor::LogicalTile> left_logical_tile31(
-        executor::LogicalTileFactory::WrapTileGroup(left_table->GetTileGroup(2)));
-    std::unique_ptr<executor::LogicalTile> left_logical_tile32(
-        executor::LogicalTileFactory::WrapTileGroup(left_table->GetTileGroup(2)));
-
-    std::unique_ptr<executor::LogicalTile> right_logical_tile11(
-        executor::LogicalTileFactory::WrapTileGroup(
-            right_table->GetTileGroup(0)));
-    std::unique_ptr<executor::LogicalTile> right_logical_tile12(
-        executor::LogicalTileFactory::WrapTileGroup(
-            right_table->GetTileGroup(0)));
-    std::unique_ptr<executor::LogicalTile> right_logical_tile13(
-        executor::LogicalTileFactory::WrapTileGroup(
-            right_table->GetTileGroup(0)));
-    std::unique_ptr<executor::LogicalTile> right_logical_tile21(
-        executor::LogicalTileFactory::WrapTileGroup(
-            right_table->GetTileGroup(1)));
-    std::unique_ptr<executor::LogicalTile> right_logical_tile22(
-        executor::LogicalTileFactory::WrapTileGroup(
-            right_table->GetTileGroup(1)));
-    std::unique_ptr<executor::LogicalTile> right_logical_tile23(
-        executor::LogicalTileFactory::WrapTileGroup(
-            right_table->GetTileGroup(1)));
-
-    EXPECT_CALL(left_executor, GetOutput())
-    .WillOnce(Return(left_logical_tile11.release()))
-    .WillOnce(Return(left_logical_tile12.release()))
-    .WillOnce(Return(left_logical_tile21.release()))
-    .WillOnce(Return(left_logical_tile22.release()))
-    .WillOnce(Return(left_logical_tile31.release()))
-    .WillOnce(Return(left_logical_tile32.release()));
-
-    EXPECT_CALL(right_executor, GetOutput())
-    .WillOnce(Return(right_logical_tile11.release()))
-    .WillOnce(Return(right_logical_tile21.release()))
-    .WillOnce(Return(right_logical_tile12.release()))
-    .WillOnce(Return(right_logical_tile22.release()))
-    .WillOnce(Return(right_logical_tile13.release()))
-    .WillOnce(Return(right_logical_tile23.release()));
-
-    // Run the executor
-    EXPECT_TRUE(executor.Init());
-
-    for (size_t tile_itr = 0; tile_itr < 2; tile_itr++) {
-        EXPECT_TRUE(executor.Execute());
-    }
-=======
+
 // Create join predicate
 expression::AbstractExpression *CreateJoinPredicate() {
   expression::AbstractExpression *predicate = nullptr;
@@ -555,9 +293,8 @@
   for (size_t tile_itr = 0; tile_itr < 2; tile_itr++) {
     EXPECT_TRUE(executor.Execute());
   }
->>>>>>> af2ee694
-
-    EXPECT_TRUE(executor.Execute());
+
+  EXPECT_TRUE(executor.Execute());
 }
 
 }  // namespace test
