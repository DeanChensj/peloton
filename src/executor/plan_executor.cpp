--- conflicted
+++ resolved
@@ -330,11 +330,7 @@
       break;
 
     case PlanNodeType::NESTLOOP:
-<<<<<<< HEAD
       LOG_TRACE("Adding Nested Loop Join Executor");
-=======
-      LOG_TRACE("Adding Nested Loop Joing Executor");
->>>>>>> 27d209af
       child_executor =
           new executor::NestedLoopJoinExecutor(plan, executor_context);
       break;
