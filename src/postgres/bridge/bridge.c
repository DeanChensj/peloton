--- conflicted
+++ resolved
@@ -26,40 +26,35 @@
 #include "utils/lsyscache.h"
 #include "utils/snapmgr.h"
 #include "utils/syscache.h"
-#include "tcop/dest.h"
-#include "tcop/tcopprot.h"
-#include "tcop/fastpath.h"
-#include "tcop/pquery.h"
-#include "tcop/tcopprot.h"
-#include "tcop/utility.h"
-#
+
 
 /**
  * @brief Getting the relation name
  * @param relation_id relation id
  */
-char*
-GetRelationName(Oid relation_id) {
+char* 
+GetRelationName(Oid relation_id){
   Relation pg_class_rel;
   HeapTuple tuple;
   Form_pg_class pgclass;
 
   StartTransactionCommand();
-
+  
   //open pg_class table
-  pg_class_rel = heap_open(RelationRelationId, AccessShareLock);
-
+  pg_class_rel = heap_open(RelationRelationId,AccessShareLock);
+  
   //search the table with given relation id from pg_class table
   tuple = SearchSysCacheCopy1(RELOID, ObjectIdGetDatum(relation_id));
-  if (!HeapTupleIsValid(tuple)) {
+  if (!HeapTupleIsValid(tuple))
+  {
     //Check whether relation id is valid or not
     elog(ERROR, "cache lookup failed for relation %u", relation_id);
   }
-
+  
   pgclass = (Form_pg_class) GETSTRUCT(tuple);
 
   heap_close(pg_class_rel, AccessShareLock);
-
+  
   CommitTransactionCommand();
 
   return NameStr(pgclass->relname);
@@ -69,7 +64,8 @@
  * @brief Getting the number of attributes.
  * @param relation_id relation id
  */
-int GetNumberOfAttributes(Oid relation_id) {
+int 
+GetNumberOfAttributes(Oid relation_id) {
   Relation pg_class_rel;
   HeapTuple tuple;
   Form_pg_class pgclass;
@@ -95,14 +91,15 @@
  * @brief Getting the number of tuples.
  * @param relation_id relation id
  */
-float GetNumberOfTuples(Oid relation_id) {
+float 
+GetNumberOfTuples(Oid relation_id){
   Relation pg_class_rel;
   HeapTuple tuple;
   Form_pg_class pgclass;
 
   StartTransactionCommand();
 
-  pg_class_rel = heap_open(RelationRelationId, AccessShareLock);
+  pg_class_rel = heap_open(RelationRelationId,AccessShareLock);
 
   tuple = SearchSysCacheCopy1(RELOID, ObjectIdGetDatum(relation_id));
   if (!HeapTupleIsValid(tuple))
@@ -120,7 +117,8 @@
 /**
  * @brief Getting the current database Oid
  */
-Oid GetCurrentDatabaseOid(void) {
+Oid 
+GetCurrentDatabaseOid(void){
   return MyDatabaseId;
 }
 
@@ -129,7 +127,8 @@
  * @param relation_id relation id
  * @param num_of_tuples number of tuples
  */
-void SetNumberOfTuples(Oid relation_id, float num_tuples) {
+void 
+SetNumberOfTuples(Oid relation_id, float num_tuples) {
   Relation pg_class_rel;
   HeapTuple tuple;
   Form_pg_class pgclass;
@@ -137,7 +136,7 @@
 
   StartTransactionCommand();
 
-  pg_class_rel = heap_open(RelationRelationId, RowExclusiveLock);
+  pg_class_rel = heap_open(RelationRelationId,RowExclusiveLock);
 
   tuple = SearchSysCacheCopy1(RELOID, ObjectIdGetDatum(relation_id));
   if (!HeapTupleIsValid(tuple))
@@ -146,7 +145,8 @@
   pgclass = (Form_pg_class) GETSTRUCT(tuple);
 
   dirty = false;
-  if (pgclass->reltuples != (float4) num_tuples) {
+  if (pgclass->reltuples != (float4) num_tuples)
+  {
     pgclass->reltuples = (float4) num_tuples;
     dirty = true;
   }
@@ -174,9 +174,9 @@
   rel = heap_open(DatabaseRelationId, AccessShareLock);
   scan = heap_beginscan_catalog(rel, 0, NULL);
 
-  while (HeapTupleIsValid(tup = heap_getnext(scan, ForwardScanDirection))) {
+  while (HeapTupleIsValid(tup = heap_getnext(scan, ForwardScanDirection)))  {
     Form_pg_database pgdatabase = (Form_pg_database) GETSTRUCT(tup);
-    printf(" pgdatabase->datname  :: %s\n", NameStr(pgdatabase->datname));
+    printf(" pgdatabase->datname  :: %s\n", NameStr(pgdatabase->datname) );
   }
 
   heap_endscan(scan);
@@ -200,7 +200,7 @@
 
   while (HeapTupleIsValid(tuple = heap_getnext(scan, ForwardScanDirection))) {
     Form_pg_class pgclass = (Form_pg_class) GETSTRUCT(tuple);
-    printf(" pgclass->relname    :: %s  \n", NameStr(pgclass->relname));
+    printf(" pgclass->relname    :: %s  \n", NameStr(pgclass->relname ) );
   }
 
   heap_endscan(scan);
@@ -227,8 +227,8 @@
   while (HeapTupleIsValid(tuple = heap_getnext(scan, ForwardScanDirection))) {
     Form_pg_class pgclass = (Form_pg_class) GETSTRUCT(tuple);
     // Print out only public tables
-    if (pgclass->relnamespace == PG_PUBLIC_NAMESPACE)
-      printf(" pgclass->relname    :: %s  \n", NameStr(pgclass->relname));
+    if( pgclass->relnamespace==PG_PUBLIC_NAMESPACE)
+      printf(" pgclass->relname    :: %s  \n", NameStr(pgclass->relname ) );
   }
 
   heap_endscan(scan);
@@ -257,9 +257,9 @@
     const char* current_table_name = NameStr(pgclass->relname);
 
     //Compare current table name and given table name
-    if (pgclass->relnamespace == PG_PUBLIC_NAMESPACE
-        && strcmp(current_table_name, table_name) == 0)
-      return true;
+    if( pgclass->relnamespace==PG_PUBLIC_NAMESPACE &&
+        strcmp( current_table_name, table_name ) == 0)
+        return true;
   }
 
   heap_endscan(scan);
@@ -275,7 +275,8 @@
  * This function constructs tables in current database
  * @param dbname current database
  */
-bool InitPeloton(const char* dbname) {
+bool InitPeloton(const char* dbname)
+{
   Relation pg_class_rel;
   Relation pg_attribute_rel;
 
@@ -302,47 +303,9 @@
   //TODO :: Make this one single loop
   while (HeapTupleIsValid(tuple = heap_getnext(scan, ForwardScanDirection))) {
     Form_pg_class pgclass = (Form_pg_class) GETSTRUCT(tuple);
-    if (pgclass->relnamespace == PG_PUBLIC_NAMESPACE) {
+    if( pgclass->relnamespace==PG_PUBLIC_NAMESPACE)
+    {
       // create columninfo as much as attnum
-<<<<<<< HEAD
-      DDL_ColumnInfo ddl_columnInfo[pgclass->relnatts];
-      Oid table_oid = HeapTupleHeaderGetOid(tuple->t_data);
-
-      scan2 = heap_beginscan_catalog(pg_attribute_rel, 0, NULL);
-      column_itr = 0;
-      while (HeapTupleIsValid(
-          tuple2 = heap_getnext(scan2, ForwardScanDirection))) {
-        Form_pg_attribute pgattribute = (Form_pg_attribute) GETSTRUCT(tuple2);
-        if (pgattribute->attrelid == table_oid) {
-          // Skip system columns..
-          if (strcmp(NameStr(pgattribute->attname), "cmax")
-              && strcmp(NameStr(pgattribute->attname), "cmin")
-              && strcmp(NameStr(pgattribute->attname), "ctid")
-              && strcmp(NameStr(pgattribute->attname), "xmax")
-              && strcmp(NameStr(pgattribute->attname), "xmin")
-              && strcmp(NameStr(pgattribute->attname), "tableoid")) {
-            //printf("attname %s \n", NameStr(pgattribute->attname));
-            //printf("atttypid %d \n", pgattribute->atttypid);
-            //printf("attlen %d \n", pgattribute->attlen);
-            //printf("attnotnull %d \n", pgattribute->attnotnull);
-
-            ddl_columnInfo[column_itr].type = pgattribute->atttypid;
-            ddl_columnInfo[column_itr].column_offset = column_itr;
-            ddl_columnInfo[column_itr].column_length = pgattribute->attlen;
-            strcpy(ddl_columnInfo[column_itr].name,
-                   NameStr(pgattribute->attname));
-            ddl_columnInfo[column_itr].allow_null = !pgattribute->attnotnull;
-            ddl_columnInfo[column_itr].is_inlined = false;  // true for int, double, char, timestamp..
-            column_itr++;
-          }  // end if
-        }  // end if
-      }  // end while
-
-      heap_endscan(scan2);
-      printf("Create Table \"%s\" in Peloton\n", NameStr(pgclass->relname));
-    }  // end if
-  }  // end while
-=======
       int attnum =  pgclass->relnatts ;
       if( attnum > 0 )
       {
@@ -394,7 +357,6 @@
       }
     } // end if
   } // end while
->>>>>>> 45110627
 
   heap_endscan(scan);
   heap_close(pg_attribute_rel, AccessShareLock);
@@ -409,7 +371,8 @@
  * given a table name, look up the OID
  * @param table_name table name
  */
-unsigned int GetRelationOidFromRelationName(const char *table_name) {
+unsigned int
+GetRelationOidFromRelationName(const char *table_name){
   unsigned int relation_oid = 0;
   Relation pg_class_rel;
 
@@ -423,17 +386,18 @@
 
   while (HeapTupleIsValid(tuple = heap_getnext(scan, ForwardScanDirection))) {
     Form_pg_class pgclass = (Form_pg_class) GETSTRUCT(tuple);
-    if (pgclass->relnamespace == PG_PUBLIC_NAMESPACE) {
-      if (strcmp(NameStr(pgclass->relname), table_name) == 0)
+    if( pgclass->relnamespace==PG_PUBLIC_NAMESPACE){
+      if( strcmp( NameStr(pgclass->relname), table_name) == 0 )
         relation_oid = HeapTupleHeaderGetOid(tuple->t_data);
     }
-  }  // end while
+  } // end while
 
   heap_endscan(scan);
   heap_close(pg_class_rel, AccessShareLock);
 
   return relation_oid;
 }
+
 
 /**
  * @brief Setting the user table stats
@@ -446,7 +410,8 @@
 };
 
 typedef struct user_pg_database *Form_user_pg_database;
-void SetUserTableStats(Oid relation_id) {
+void  SetUserTableStats(Oid relation_id)
+{
   Relation rel;
   HeapTuple newtup;
   //HeapTuple tup, newtup;
@@ -464,17 +429,17 @@
   if (!HeapTupleIsValid(newtup))
     elog(ERROR, "cache lookup failed for the new tuple");
 
-  printf("test11 %d \n", userpgdatabase->encoding);
-  if (userpgdatabase->encoding == 101)
+  printf("test11 %d \n", userpgdatabase->encoding );
+  if( userpgdatabase->encoding == 101)
     userpgdatabase->encoding = 1001;
-  printf("test12 %d \n", userpgdatabase->encoding);
+  printf("test12 %d \n", userpgdatabase->encoding );
   printf("%s %d\n", __func__, __LINE__);
 
   /* update tuple */
   simple_heap_update(rel, &newtup->t_self, newtup);
 
   printf("%s %d\n", __func__, __LINE__);
-  heap_freetuple(newtup);  // It may incur segmentation fault
+  heap_freetuple(newtup); // It may incur segmentation fault
 
   /*
    * Close relation, but keep lock till commit.
@@ -483,79 +448,15 @@
   CommitTransactionCommand();
 }
 
-void FunctionTest(void) {
+void FunctionTest(void)
+{
   int n;
   n = GetNumberOfAttributes(16388);
-  printf("n %d\n", n);
+  printf("n %d\n",n);
   n = GetNumberOfAttributes(16385);
-  printf("n %d\n", n);
+  printf("n %d\n",n);
   n = GetNumberOfAttributes(DatabaseRelationId);
-  printf("n %d\n", n);
+  printf("n %d\n",n);
   n = GetNumberOfAttributes(RelationRelationId);
-  printf("n %d\n", n);
-}
-
-PlanState *PlanSimpleQuery(const char* query_string) {
-  PlanState *planstate = NULL;
-  List *parsetree_list;
-  ListCell *parsetree_item;
-
-  /*
-   * Do basic parsing of the query or queries (this should be safe even if
-   * we are in aborted transaction state!)
-   */
-  parsetree_list = pg_parse_query(query_string);
-
-  /*
-   * Run through the raw parsetree(s) and process each one.
-   */
-  foreach(parsetree_item, parsetree_list)
-  {
-    Node *parsetree = (Node *) lfirst(parsetree_item);
-    const char *commandTag;
-    List *querytree_list, *plantree_list;
-    Portal portal;
-
-    commandTag = CreateCommandTag(parsetree);
-    querytree_list = pg_analyze_and_rewrite(parsetree, query_string,
-    NULL,
-                                            0);
-
-    plantree_list = pg_plan_queries(querytree_list, 0, NULL);
-
-    /*
-     * Create unnamed portal to run the query or queries in. If there
-     * already is one, silently drop it.
-     */
-    portal = CreatePortal("", true, true);
-    /* Don't display the portal in pg_cursors */
-    portal->visible = false;
-
-    /*
-     * We don't have to copy anything into the portal, because everything
-     * we are passing here is in MessageContext, which will outlive the
-     * portal anyway.
-     */
-    PortalDefineQuery(portal, NULL, query_string, commandTag, plantree_list, NULL);
-
-    /*
-     * Start the portal.  No parameters here.
-     */
-    PortalStart(portal, NULL, 0, InvalidSnapshot);
-
-    /*
-     * Switch back to transaction context for execution.
-     */
-
-    planstate = portal->queryDesc->planstate;
-
-    /*
-     * Run the portal to completion, and then drop it (and the receiver).
-     */
-    PortalDrop(portal, false);
-
-    break;
-  } /* end loop over parsetrees */
-
-  return planstate;
-}
+  printf("n %d\n",n);
+}