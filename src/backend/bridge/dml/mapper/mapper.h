--- conflicted
+++ resolved
@@ -127,11 +127,8 @@
   static planner::AbstractPlanNode *TransformResult(
       const ResultState *plan_state);
 
-<<<<<<< HEAD
   static planner::AbstractPlanNode *TransformAgg(const AggState *plan_state);
 
-=======
->>>>>>> f0dcd962
   static PelotonJoinType TransformJoinType(const JoinType type);
 
   //========-----------------------------------------
