//===----------------------------------------------------------------------===//
//
//                         PelotonDB
//
// ycsb_workload.cpp
//
// Identification: benchmark/ycsb/ycsb_workload.cpp
//
// Copyright (c) 2015, Carnegie Mellon University Database Group
//
//===----------------------------------------------------------------------===//

#undef NDEBUG

#include <memory>
#include <string>
#include <unordered_map>
#include <vector>
#include <chrono>
#include <iostream>
#include <ctime>
#include <cassert>
#include <thread>
#include <algorithm>
#include <random>
#include <cstddef>
#include <limits>

#include "backend/benchmark/ycsb/ycsb_workload.h"
#include "backend/benchmark/ycsb/ycsb_configuration.h"
#include "backend/benchmark/ycsb/ycsb_loader.h"

#include "backend/catalog/manager.h"
#include "backend/catalog/schema.h"

#include "backend/common/types.h"
#include "backend/common/value.h"
#include "backend/common/value_factory.h"
#include "backend/common/logger.h"
#include "backend/common/timer.h"
#include "backend/common/generator.h"

#include "backend/concurrency/transaction.h"
#include "backend/concurrency/transaction_manager_factory.h"

#include "backend/executor/executor_context.h"
#include "backend/executor/abstract_executor.h"
#include "backend/executor/logical_tile.h"
#include "backend/executor/logical_tile_factory.h"
#include "backend/executor/materialization_executor.h"
#include "backend/executor/insert_executor.h"
#include "backend/executor/index_scan_executor.h"

#include "backend/expression/abstract_expression.h"
#include "backend/expression/constant_value_expression.h"
#include "backend/expression/tuple_value_expression.h"
#include "backend/expression/comparison_expression.h"
#include "backend/expression/expression_util.h"

#include "backend/index/index_factory.h"

#include "backend/logging/log_manager.h"

#include "backend/planner/abstract_plan.h"
#include "backend/planner/materialization_plan.h"
#include "backend/planner/insert_plan.h"
#include "backend/planner/update_plan.h"
#include "backend/planner/index_scan_plan.h"

#include "backend/storage/data_table.h"
#include "backend/storage/table_factory.h"

namespace peloton {
namespace benchmark {
namespace ycsb {

/////////////////////////////////////////////////////////
// TRANSACTION TYPES
/////////////////////////////////////////////////////////

void RunRead();

void RunInsert();

/////////////////////////////////////////////////////////
// WORKLOAD
/////////////////////////////////////////////////////////

std::vector<double> durations;

void RunBackend(oid_t thread_id) {
  auto txn_count = state.transaction_count;
  auto update_ratio = state.update_ratio;

  UniformGenerator generator;
  Timer<> timer;

  // Start timer
  timer.Reset();
  timer.Start();

  // Run these many transactions
  for (oid_t txn_itr = 0; txn_itr < txn_count; txn_itr++) {
    auto rng_val = generator.GetSample();

    if (rng_val < update_ratio) {
<<<<<<< HEAD
      RunUpdate();
    } else {
=======
      RunInsert();
    }
    else {
>>>>>>> 71d39452
      RunRead();
    }
  }

  // Stop timer
  timer.Stop();

  // Set duration
  durations[thread_id] = timer.GetDuration();
}

double RunWorkload() {
  // Execute the workload to build the log
  std::vector<std::thread> thread_group;
  oid_t num_threads = state.backend_count;
  double max_duration = std::numeric_limits<double>::min();
  durations.reserve(num_threads);

  // Launch a group of threads
  for (oid_t thread_itr = 0; thread_itr < num_threads; ++thread_itr) {
    thread_group.push_back(std::thread(RunBackend, thread_itr));
  }

  // Join the threads with the main thread
  for (oid_t thread_itr = 0; thread_itr < num_threads; ++thread_itr) {
    thread_group[thread_itr].join();
  }

  // Compute max duration
  for (oid_t thread_itr = 0; thread_itr < num_threads; ++thread_itr) {
    max_duration = std::max(max_duration, durations[thread_itr]);
  }

  double throughput = (state.transaction_count * num_threads) / max_duration;

  return throughput;
}

/////////////////////////////////////////////////////////
// HARNESS
/////////////////////////////////////////////////////////

static void ExecuteTest(std::vector<executor::AbstractExecutor *> &executors) {
  time_point_ start, end;
  bool status = false;

  // Run all the executors
  for (auto executor : executors) {
    status = executor->Init();
    if (status == false) {
      throw Exception("Init failed");
    }

    std::vector<std::unique_ptr<executor::LogicalTile>> result_tiles;

    // Execute stuff
    while (executor->Execute() == true) {
      std::unique_ptr<executor::LogicalTile> result_tile(executor->GetOutput());
      result_tiles.emplace_back(result_tile.release());
    }
  }
}

/////////////////////////////////////////////////////////
// TRANSACTIONS
/////////////////////////////////////////////////////////

void RunRead() {
  auto &txn_manager = concurrency::TransactionManagerFactory::GetInstance();

  auto txn = txn_manager.BeginTransaction();

  /////////////////////////////////////////////////////////
  // INDEX SCAN + PREDICATE
  /////////////////////////////////////////////////////////

  std::unique_ptr<executor::ExecutorContext> context(
      new executor::ExecutorContext(txn));

  // Column ids to be added to logical tile after scan.
  std::vector<oid_t> column_ids;
  oid_t column_count = state.column_count + 1;

  for (oid_t col_itr = 0; col_itr < column_count; col_itr++) {
    column_ids.push_back(col_itr);
  }

  // Create and set up index scan executor

  std::vector<oid_t> key_column_ids;
  std::vector<ExpressionType> expr_types;
  std::vector<Value> values;
  std::vector<expression::AbstractExpression *> runtime_keys;

  auto tuple_count = state.scale_factor * DEFAULT_TUPLES_PER_TILEGROUP;
  auto lookup_key = rand() % tuple_count;

  key_column_ids.push_back(0);
  expr_types.push_back(ExpressionType::EXPRESSION_TYPE_COMPARE_EQUAL);
  values.push_back(ValueFactory::GetIntegerValue(lookup_key));

  auto ycsb_pkey_index = user_table->GetIndexWithOid(user_table_pkey_index_oid);

  planner::IndexScanPlan::IndexScanDesc index_scan_desc(
      ycsb_pkey_index, key_column_ids, expr_types, values, runtime_keys);

  // Create plan node.
  auto predicate = nullptr;

  planner::IndexScanPlan index_scan_node(user_table, predicate, column_ids,
                                         index_scan_desc);

  // Run the executor
  executor::IndexScanExecutor index_scan_executor(&index_scan_node,
                                                  context.get());

  /////////////////////////////////////////////////////////
  // MATERIALIZE
  /////////////////////////////////////////////////////////

  // Create and set up materialization executor
  std::unordered_map<oid_t, oid_t> old_to_new_cols;
  for (oid_t col_itr = 0; col_itr < column_count; col_itr++) {
    old_to_new_cols[col_itr] = col_itr;
  }

  std::shared_ptr<const catalog::Schema> output_schema{
      catalog::Schema::CopySchema(user_table->GetSchema())};
  bool physify_flag = true;  // is going to create a physical tile
  planner::MaterializationPlan mat_node(old_to_new_cols, output_schema,
                                        physify_flag);

  executor::MaterializationExecutor mat_executor(&mat_node, nullptr);
  mat_executor.AddChild(&index_scan_executor);

  /////////////////////////////////////////////////////////
  // EXECUTE
  /////////////////////////////////////////////////////////

  std::vector<executor::AbstractExecutor *> executors;
  executors.push_back(&mat_executor);

  ExecuteTest(executors);

  txn_manager.CommitTransaction();
}

<<<<<<< HEAD
void RunUpdate() {
  auto &txn_manager = concurrency::TransactionManagerFactory::GetInstance();
=======
void RunInsert() {
  auto &txn_manager = concurrency::TransactionManager::GetInstance();
>>>>>>> 71d39452

  const oid_t col_count = state.column_count + 1;
  auto table_schema = user_table->GetSchema();
  const bool allocate = true;
  std::string field_raw_value(ycsb_field_length - 1, 'o');

  std::unique_ptr<VarlenPool> pool(new VarlenPool(BACKEND_TYPE_MM));

  auto txn = txn_manager.BeginTransaction();
  std::unique_ptr<executor::ExecutorContext> context(
      new executor::ExecutorContext(txn));

<<<<<<< HEAD
  // Column ids to be added to logical tile after scan.
  std::vector<oid_t> column_ids;
  oid_t column_count = state.column_count + 1;

  for (oid_t col_itr = 0; col_itr < column_count; col_itr++) {
    column_ids.push_back(col_itr);
  }

  // Create and set up index scan executor

  std::vector<oid_t> key_column_ids;
  std::vector<ExpressionType> expr_types;
  std::vector<Value> values;
  std::vector<expression::AbstractExpression *> runtime_keys;

  auto tuple_count = state.scale_factor * DEFAULT_TUPLES_PER_TILEGROUP;
  auto lookup_key = rand() % tuple_count;

  key_column_ids.push_back(0);
  expr_types.push_back(ExpressionType::EXPRESSION_TYPE_COMPARE_EQUAL);
  values.push_back(ValueFactory::GetIntegerValue(lookup_key));

  auto ycsb_pkey_index = user_table->GetIndexWithOid(user_table_pkey_index_oid);

  planner::IndexScanPlan::IndexScanDesc index_scan_desc(
      ycsb_pkey_index, key_column_ids, expr_types, values, runtime_keys);

  // Create plan node.
  auto predicate = nullptr;

  planner::IndexScanPlan index_scan_node(user_table, predicate, column_ids,
                                         index_scan_desc);

  // Run the executor
  executor::IndexScanExecutor index_scan_executor(&index_scan_node,
                                                  context.get());

=======
>>>>>>> 71d39452
  /////////////////////////////////////////////////////////
  // INSERT
  /////////////////////////////////////////////////////////

  storage::Tuple* tuple = new storage::Tuple(table_schema, allocate);
  auto key_value = ValueFactory::GetIntegerValue(0);
  auto field_value = ValueFactory::GetStringValue(field_raw_value);

<<<<<<< HEAD
  // Update the second attribute
  for (oid_t col_itr = 0; col_itr < column_count; col_itr++) {
    if (col_itr != 1) {
      direct_map_list.emplace_back(col_itr,
                                   std::pair<oid_t, oid_t>(0, col_itr));
    }
  }

  std::string update_raw_value(ycsb_field_length - 1, 'u');
  Value update_val = ValueFactory::GetStringValue(update_raw_value);
  target_list.emplace_back(
      1, expression::ExpressionUtil::ConstantValueFactory(update_val));

  std::unique_ptr<const planner::ProjectInfo> project_info(
      new planner::ProjectInfo(std::move(target_list),
                               std::move(direct_map_list)));
  planner::UpdatePlan update_node(user_table, std::move(project_info));

  executor::UpdateExecutor update_executor(&update_node, context.get());
  update_executor.AddChild(&index_scan_executor);
=======
  tuple->SetValue(0, key_value, nullptr);
  for (oid_t col_itr = 1; col_itr < col_count; col_itr++) {
    tuple->SetValue(col_itr, field_value, pool.get());
  }

  planner::InsertPlan insert_node(user_table, nullptr, tuple);
  executor::InsertExecutor insert_executor(&insert_node, context.get());
>>>>>>> 71d39452

  /////////////////////////////////////////////////////////
  // EXECUTE
  /////////////////////////////////////////////////////////

  std::vector<executor::AbstractExecutor *> executors;
  executors.push_back(&insert_executor);

  ExecuteTest(executors);

  txn_manager.CommitTransaction();
}

}  // namespace ycsb
}  // namespace benchmark
}  // namespace peloton<|MERGE_RESOLUTION|>--- conflicted
+++ resolved
@@ -104,14 +104,9 @@
     auto rng_val = generator.GetSample();
 
     if (rng_val < update_ratio) {
-<<<<<<< HEAD
-      RunUpdate();
-    } else {
-=======
       RunInsert();
     }
     else {
->>>>>>> 71d39452
       RunRead();
     }
   }
@@ -259,13 +254,8 @@
   txn_manager.CommitTransaction();
 }
 
-<<<<<<< HEAD
-void RunUpdate() {
+void RunInsert() {
   auto &txn_manager = concurrency::TransactionManagerFactory::GetInstance();
-=======
-void RunInsert() {
-  auto &txn_manager = concurrency::TransactionManager::GetInstance();
->>>>>>> 71d39452
 
   const oid_t col_count = state.column_count + 1;
   auto table_schema = user_table->GetSchema();
@@ -278,84 +268,21 @@
   std::unique_ptr<executor::ExecutorContext> context(
       new executor::ExecutorContext(txn));
 
-<<<<<<< HEAD
-  // Column ids to be added to logical tile after scan.
-  std::vector<oid_t> column_ids;
-  oid_t column_count = state.column_count + 1;
-
-  for (oid_t col_itr = 0; col_itr < column_count; col_itr++) {
-    column_ids.push_back(col_itr);
-  }
-
-  // Create and set up index scan executor
-
-  std::vector<oid_t> key_column_ids;
-  std::vector<ExpressionType> expr_types;
-  std::vector<Value> values;
-  std::vector<expression::AbstractExpression *> runtime_keys;
-
-  auto tuple_count = state.scale_factor * DEFAULT_TUPLES_PER_TILEGROUP;
-  auto lookup_key = rand() % tuple_count;
-
-  key_column_ids.push_back(0);
-  expr_types.push_back(ExpressionType::EXPRESSION_TYPE_COMPARE_EQUAL);
-  values.push_back(ValueFactory::GetIntegerValue(lookup_key));
-
-  auto ycsb_pkey_index = user_table->GetIndexWithOid(user_table_pkey_index_oid);
-
-  planner::IndexScanPlan::IndexScanDesc index_scan_desc(
-      ycsb_pkey_index, key_column_ids, expr_types, values, runtime_keys);
-
-  // Create plan node.
-  auto predicate = nullptr;
-
-  planner::IndexScanPlan index_scan_node(user_table, predicate, column_ids,
-                                         index_scan_desc);
-
-  // Run the executor
-  executor::IndexScanExecutor index_scan_executor(&index_scan_node,
-                                                  context.get());
-
-=======
->>>>>>> 71d39452
   /////////////////////////////////////////////////////////
   // INSERT
   /////////////////////////////////////////////////////////
 
-  storage::Tuple* tuple = new storage::Tuple(table_schema, allocate);
+  std::unique_ptr<storage::Tuple> tuple(new storage::Tuple(table_schema, allocate));
   auto key_value = ValueFactory::GetIntegerValue(0);
   auto field_value = ValueFactory::GetStringValue(field_raw_value);
 
-<<<<<<< HEAD
-  // Update the second attribute
-  for (oid_t col_itr = 0; col_itr < column_count; col_itr++) {
-    if (col_itr != 1) {
-      direct_map_list.emplace_back(col_itr,
-                                   std::pair<oid_t, oid_t>(0, col_itr));
-    }
-  }
-
-  std::string update_raw_value(ycsb_field_length - 1, 'u');
-  Value update_val = ValueFactory::GetStringValue(update_raw_value);
-  target_list.emplace_back(
-      1, expression::ExpressionUtil::ConstantValueFactory(update_val));
-
-  std::unique_ptr<const planner::ProjectInfo> project_info(
-      new planner::ProjectInfo(std::move(target_list),
-                               std::move(direct_map_list)));
-  planner::UpdatePlan update_node(user_table, std::move(project_info));
-
-  executor::UpdateExecutor update_executor(&update_node, context.get());
-  update_executor.AddChild(&index_scan_executor);
-=======
   tuple->SetValue(0, key_value, nullptr);
   for (oid_t col_itr = 1; col_itr < col_count; col_itr++) {
     tuple->SetValue(col_itr, field_value, pool.get());
   }
 
-  planner::InsertPlan insert_node(user_table, nullptr, tuple);
+  planner::InsertPlan insert_node(user_table, std::move(tuple));
   executor::InsertExecutor insert_executor(&insert_node, context.get());
->>>>>>> 71d39452
 
   /////////////////////////////////////////////////////////
   // EXECUTE
