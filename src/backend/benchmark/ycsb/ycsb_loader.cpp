//===----------------------------------------------------------------------===//
//
//                         PelotonDB
//
// ycsb_loader.cpp
//
// Identification: benchmark/ycsb/ycsb_loader.cpp
//
// Copyright (c) 2015, Carnegie Mellon University Database Group
//
//===----------------------------------------------------------------------===//

#include <memory>
#include <string>
#include <unordered_map>
#include <vector>
#include <chrono>
#include <iostream>
#include <ctime>
#include <cassert>

#include "backend/benchmark/ycsb/ycsb_loader.h"
#include "backend/benchmark/ycsb/ycsb_configuration.h"
#include "backend/catalog/manager.h"
#include "backend/catalog/schema.h"
#include "backend/concurrency/transaction.h"
#include "backend/concurrency/transaction_manager_factory.h"
#include "backend/executor/abstract_executor.h"
#include "backend/executor/insert_executor.h"
#include "backend/expression/constant_value_expression.h"
#include "backend/expression/expression_util.h"
#include "backend/index/index_factory.h"
#include "backend/planner/insert_plan.h"
#include "backend/storage/tile.h"
#include "backend/storage/tile_group.h"
#include "backend/storage/data_table.h"
#include "backend/storage/table_factory.h"
#include "backend/storage/database.h"

namespace peloton {
namespace benchmark {
namespace ycsb {

<<<<<<< HEAD
storage::Database *ycsb_database;

storage::DataTable *user_table;
=======
storage::Database* ycsb_database = nullptr;

storage::DataTable* user_table = nullptr;
>>>>>>> 66e26e48

void CreateYCSBDatabase() {
  const oid_t col_count = state.column_count + 1;
  const bool is_inlined = true;

  /////////////////////////////////////////////////////////
  // Create tables
  /////////////////////////////////////////////////////////

  // Clean up
  delete ycsb_database;
  ycsb_database = nullptr;
  user_table = nullptr;

  auto &manager = catalog::Manager::GetInstance();
  ycsb_database = new storage::Database(ycsb_database_oid);
  manager.AddDatabase(ycsb_database);

  bool own_schema = true;
  bool adapt_table = false;

  // Create schema first
  std::vector<catalog::Column> columns;

  auto column =
      catalog::Column(VALUE_TYPE_INTEGER, GetTypeSize(VALUE_TYPE_INTEGER),
                      "YCSB_KEY", is_inlined);
  columns.push_back(column);

  for (oid_t col_itr = 1; col_itr < col_count; col_itr++) {
    auto column =
        catalog::Column(VALUE_TYPE_VARCHAR, ycsb_field_length,
                        "FIELD" + std::to_string(col_itr), is_inlined);
    columns.push_back(column);
  }

  catalog::Schema *table_schema = new catalog::Schema(columns);
  std::string table_name("USERTABLE");

  user_table = storage::TableFactory::GetDataTable(
      ycsb_database_oid, user_table_oid, table_schema, table_name,
      DEFAULT_TUPLES_PER_TILEGROUP, own_schema, adapt_table);

  ycsb_database->AddTable(user_table);

  // Primary index on user key
  std::vector<oid_t> key_attrs;

  auto tuple_schema = user_table->GetSchema();
  catalog::Schema *key_schema;
  index::IndexMetadata *index_metadata;
  bool unique;

  key_attrs = {0};
  key_schema = catalog::Schema::CopySchema(tuple_schema, key_attrs);
  key_schema->SetIndexedColumns(key_attrs);

  unique = true;

  index_metadata = new index::IndexMetadata(
<<<<<<< HEAD
      "primary_index", user_table_pkey_index_oid, INDEX_TYPE_BTREE,
      INDEX_CONSTRAINT_TYPE_INVALID, tuple_schema, key_schema, unique);
=======
      "primary_index",
      user_table_pkey_index_oid,
      INDEX_TYPE_BTREE,
      INDEX_CONSTRAINT_TYPE_PRIMARY_KEY,
      tuple_schema, key_schema, unique);
>>>>>>> 66e26e48

  index::Index *pkey_index = index::IndexFactory::GetInstance(index_metadata);
  user_table->AddIndex(pkey_index);
}

void LoadYCSBDatabase() {
  const oid_t col_count = state.column_count + 1;
  const int tuple_count = state.scale_factor * DEFAULT_TUPLES_PER_TILEGROUP;

  // Pick the user table
  auto table_schema = user_table->GetSchema();
  std::string field_raw_value(ycsb_field_length - 1, 'o');

  /////////////////////////////////////////////////////////
  // Load in the data
  /////////////////////////////////////////////////////////

  // Insert tuples into tile_group.
  auto &txn_manager = concurrency::TransactionManagerFactory::GetInstance();
  const bool allocate = true;
  auto txn = txn_manager.BeginTransaction();
  std::unique_ptr<VarlenPool> pool(new VarlenPool(BACKEND_TYPE_MM));
  std::unique_ptr<executor::ExecutorContext> context(
      new executor::ExecutorContext(txn));

  int rowid;
  for (rowid = 0; rowid < tuple_count; rowid++) {
    std::unique_ptr<storage::Tuple> tuple(
        new storage::Tuple(table_schema, allocate));
    auto key_value = ValueFactory::GetIntegerValue(rowid);
    auto field_value = ValueFactory::GetStringValue(field_raw_value);

    tuple->SetValue(0, key_value, nullptr);
    for (oid_t col_itr = 1; col_itr < col_count; col_itr++) {
      tuple->SetValue(col_itr, field_value, pool.get());
    }

    planner::InsertPlan node(user_table, std::move(tuple));
    executor::InsertExecutor executor(&node, context.get());
    executor.Execute();
  }

  txn_manager.CommitTransaction();
}

}  // namespace ycsb
}  // namespace benchmark
}  // namespace peloton<|MERGE_RESOLUTION|>--- conflicted
+++ resolved
@@ -41,15 +41,9 @@
 namespace benchmark {
 namespace ycsb {
 
-<<<<<<< HEAD
-storage::Database *ycsb_database;
-
-storage::DataTable *user_table;
-=======
 storage::Database* ycsb_database = nullptr;
 
 storage::DataTable* user_table = nullptr;
->>>>>>> 66e26e48
 
 void CreateYCSBDatabase() {
   const oid_t col_count = state.column_count + 1;
@@ -110,16 +104,11 @@
   unique = true;
 
   index_metadata = new index::IndexMetadata(
-<<<<<<< HEAD
-      "primary_index", user_table_pkey_index_oid, INDEX_TYPE_BTREE,
-      INDEX_CONSTRAINT_TYPE_INVALID, tuple_schema, key_schema, unique);
-=======
       "primary_index",
       user_table_pkey_index_oid,
       INDEX_TYPE_BTREE,
       INDEX_CONSTRAINT_TYPE_PRIMARY_KEY,
       tuple_schema, key_schema, unique);
->>>>>>> 66e26e48
 
   index::Index *pkey_index = index::IndexFactory::GetInstance(index_metadata);
   user_table->AddIndex(pkey_index);
