//===----------------------------------------------------------------------===//
//
//                         Peloton
//
// frontend_logger.h
//
// Identification: src/backend/logging/frontend_logger.h
//
// Copyright (c) 2015-16, Carnegie Mellon University Database Group
//
//===----------------------------------------------------------------------===//

#pragma once

#include <iostream>
#include <atomic>
#include <condition_variable>
#include <vector>
#include <unistd.h>
#include <map>
#include <thread>

#include "backend/common/types.h"
#include "backend/logging/logger.h"
#include "backend/logging/log_buffer.h"
#include "backend/logging/buffer_pool.h"
#include "backend/logging/backend_logger.h"
#include "backend/logging/checkpoint.h"

namespace peloton {
namespace logging {
//===--------------------------------------------------------------------===//
// Frontend Logger
//===--------------------------------------------------------------------===//

class FrontendLogger : public Logger {
 public:
  FrontendLogger();

  ~FrontendLogger();

  static FrontendLogger *GetFrontendLogger(LoggingType logging_type,
                                           bool test_mode = false);

  void MainLoop(void);

  void CollectLogRecordsFromBackendLoggers(void);

  void AddBackendLogger(BackendLogger *backend_logger);

  //===--------------------------------------------------------------------===//
  // Virtual Functions
  //===--------------------------------------------------------------------===//

  // Flush collected LogRecords
  virtual void FlushLogRecords(void) = 0;

  // Restore database
  virtual void DoRecovery(void) = 0;

  virtual void SetLoggerID(int) = 0;

  size_t GetFsyncCount() const { return fsync_count; }

  void ReplayLog(const char *, size_t len);

  cid_t GetMaxFlushedCommitId();

  void SetMaxFlushedCommitId(cid_t cid);

  void SetBackendLoggerLoggedCid(BackendLogger &bel);

  cid_t GetMaxDelimiterForRecovery() { return max_delimiter_for_recovery; }

 protected:
  // Associated backend loggers
  std::vector<BackendLogger *> backend_loggers;

  // Global queue
  std::vector<std::unique_ptr<LogBuffer>> global_queue;

  // To synch the status
  Spinlock backend_loggers_lock;

  // period with which it collects log records from backend loggers
  // (in milliseconds)
  int64_t wait_timeout;

  // stats
  size_t fsync_count = 0;

  cid_t max_flushed_commit_id = 0;

  cid_t max_collected_commit_id = 0;

<<<<<<< HEAD
  cid_t max_delimiter_for_recovery = 0;
=======
  cid_t max_seen_commit_id = 0;
>>>>>>> fc28c168
};

}  // namespace logging
}  // namespace peloton<|MERGE_RESOLUTION|>--- conflicted
+++ resolved
@@ -93,11 +93,10 @@
 
   cid_t max_collected_commit_id = 0;
 
-<<<<<<< HEAD
   cid_t max_delimiter_for_recovery = 0;
-=======
+
   cid_t max_seen_commit_id = 0;
->>>>>>> fc28c168
+
 };
 
 }  // namespace logging
