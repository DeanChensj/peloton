/*-------------------------------------------------------------------------
 *
 * checkpoint.cpp
 * file description
 *
 * Copyright(c) 2015, CMU
 *
 * /peloton/src/backend/logging/checkpoint.cpp
 *
 *-------------------------------------------------------------------------
 */

#include "backend/logging/checkpoint.h"
#include "backend/logging/logging_util.h"
#include "backend/logging/checkpoint/simple_checkpoint.h"

namespace peloton {
namespace logging {

//===--------------------------------------------------------------------===//
// Checkpoint
//===--------------------------------------------------------------------===//
/**
 * @brief MainLoop
 */
void Checkpoint::MainLoop(void) {
  auto &checkpoint_manager = CheckpointManager::GetInstance();

  /////////////////////////////////////////////////////////////////////
  // STANDBY MODE
  /////////////////////////////////////////////////////////////////////
  LOG_TRACE("Checkpoint Standby Mode");

  // Standby before we need to do RECOVERY
  checkpoint_manager.WaitForModeTransition(CHECKPOINT_STATUS_STANDBY, false);

  // Do recovery if we can, otherwise terminate
  switch (checkpoint_manager.GetCheckpointStatus()) {
    case CHECKPOINT_STATUS_RECOVERY: {
      LOG_TRACE("Checkpoint Recovery Mode");
      /////////////////////////////////////////////////////////////////////
      // RECOVERY MODE
      /////////////////////////////////////////////////////////////////////

      // First, do recovery if needed
      DoRecovery();
      LOG_INFO("Checkpoint DoRecovery Done");
      checkpoint_status = CHECKPOINT_STATUS_DONE_RECOVERY;
      break;
    }

    case CHECKPOINT_STATUS_CHECKPOINTING: {
      LOG_TRACE("Checkpoint Checkpointing Mode");
    } break;

    default:
      break;
  }

  checkpoint_manager.SetCheckpointStatus(CHECKPOINT_STATUS_DONE_RECOVERY);
  checkpoint_manager.WaitForModeTransition(CHECKPOINT_STATUS_CHECKPOINTING,
                                           true);

  /////////////////////////////////////////////////////////////////////
  // CHECKPOINTING MODE
  /////////////////////////////////////////////////////////////////////
  // Periodically, wake up and do checkpointing
  while (checkpoint_manager.GetCheckpointStatus() ==
         CHECKPOINT_STATUS_CHECKPOINTING) {
    checkpoint_status = CHECKPOINT_STATUS_CHECKPOINTING;
    sleep(checkpoint_interval_);
    DoCheckpoint();
  }
}

std::string Checkpoint::ConcatFileName(std::string checkpoint_dir,
                                       int version) {
  return checkpoint_dir + "/" + FILE_PREFIX + std::to_string(version) +
         FILE_SUFFIX;
}

void Checkpoint::InitDirectory() {
  auto success = LoggingUtil::CreateDirectory(checkpoint_dir.c_str(), 0700);
  if (success) {
    LOG_INFO("Checkpoint directory is: %s", checkpoint_dir.c_str());
  } else {
    LOG_ERROR("Failed to create checkpoint directory");
  }
}

<<<<<<< HEAD
std::unique_ptr<Checkpoint> Checkpoint::GetCheckpoint(
    CheckpointType checkpoint_type, bool disable_file_access) {
  if (checkpoint_type == CHECKPOINT_TYPE_NORMAL) {
    std::unique_ptr<Checkpoint> checkpoint(
        new SimpleCheckpoint(disable_file_access));
    return std::move(checkpoint);
=======
void Checkpoint::RecoverIndex(storage::Tuple *tuple, storage::DataTable *table,
                              ItemPointer target_location) {
  assert(tuple);
  assert(table);
  auto index_count = table->GetIndexCount();
  LOG_TRACE("Insert tuple (%u, %u) into %u indexes", target_location.block,
            target_location.offset, index_count);

  for (int index_itr = index_count - 1; index_itr >= 0; --index_itr) {
    auto index = table->GetIndex(index_itr);
    auto index_schema = index->GetKeySchema();
    auto indexed_columns = index_schema->GetIndexedColumns();
    std::unique_ptr<storage::Tuple> key(new storage::Tuple(index_schema, true));
    key->SetFromTuple(tuple, indexed_columns, index->GetPool());

    index->InsertEntry(key.get(), target_location);
    // Increase the indexes' number of tuples by 1 as well
    index->IncreaseNumberOfTuplesBy(1);
>>>>>>> 0a5c220b
  }
  return std::move(std::unique_ptr<Checkpoint>(nullptr));
}

void Checkpoint::RecoverTuple(storage::Tuple *tuple, storage::DataTable *table,
                              ItemPointer target_location, cid_t commit_id) {
  auto tile_group_id = target_location.block;
  auto tuple_slot = target_location.offset;

  LOG_TRACE("Recover tuple from checkpoint (%u, %u)", tile_group_id,
            tuple_slot);

  auto &manager = catalog::Manager::GetInstance();
  auto tile_group = manager.GetTileGroup(tile_group_id);

  // Create new tile group if table doesn't already have that tile group
  if (tile_group == nullptr) {
    table->AddTileGroupWithOidForRecovery(tile_group_id);
    tile_group = manager.GetTileGroup(tile_group_id);
  }

  // Do the insert!
  auto inserted_tuple_slot =
      tile_group->InsertTupleFromCheckpoint(tuple_slot, tuple, commit_id);

  if (inserted_tuple_slot == INVALID_OID) {
    // TODO: We need to abort on failure!
  } else {
    // TODO this is not thread safe
    table->SetNumberOfTuples(table->GetNumberOfTuples() + 1);
  }
}

}  // namespace logging
}  // namespace peloton<|MERGE_RESOLUTION|>--- conflicted
+++ resolved
@@ -88,33 +88,12 @@
   }
 }
 
-<<<<<<< HEAD
 std::unique_ptr<Checkpoint> Checkpoint::GetCheckpoint(
     CheckpointType checkpoint_type, bool disable_file_access) {
   if (checkpoint_type == CHECKPOINT_TYPE_NORMAL) {
     std::unique_ptr<Checkpoint> checkpoint(
         new SimpleCheckpoint(disable_file_access));
     return std::move(checkpoint);
-=======
-void Checkpoint::RecoverIndex(storage::Tuple *tuple, storage::DataTable *table,
-                              ItemPointer target_location) {
-  assert(tuple);
-  assert(table);
-  auto index_count = table->GetIndexCount();
-  LOG_TRACE("Insert tuple (%u, %u) into %u indexes", target_location.block,
-            target_location.offset, index_count);
-
-  for (int index_itr = index_count - 1; index_itr >= 0; --index_itr) {
-    auto index = table->GetIndex(index_itr);
-    auto index_schema = index->GetKeySchema();
-    auto indexed_columns = index_schema->GetIndexedColumns();
-    std::unique_ptr<storage::Tuple> key(new storage::Tuple(index_schema, true));
-    key->SetFromTuple(tuple, indexed_columns, index->GetPool());
-
-    index->InsertEntry(key.get(), target_location);
-    // Increase the indexes' number of tuples by 1 as well
-    index->IncreaseNumberOfTuplesBy(1);
->>>>>>> 0a5c220b
   }
   return std::move(std::unique_ptr<Checkpoint>(nullptr));
 }
