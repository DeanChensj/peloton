//===----------------------------------------------------------------------===//
//
//                         PelotonDB
//
// insert_executor.cpp
//
// Identification: src/backend/executor/insert_executor.cpp
//
// Copyright (c) 2015, Carnegie Mellon University Database Group
//
//===----------------------------------------------------------------------===//

#include "backend/executor/insert_executor.h"

#include "backend/planner/insert_plan.h"
#include "backend/catalog/manager.h"
#include "backend/common/logger.h"
#include "backend/executor/logical_tile.h"
#include "backend/storage/tuple_iterator.h"
#include "backend/logging/log_manager.h"
#include "backend/logging/records/tuple_record.h"
#include "backend/expression/container_tuple.h"

namespace peloton {
namespace executor {

/**
 * @brief Constructor for insert executor.
 * @param node Insert node corresponding to this executor.
 */
InsertExecutor::InsertExecutor(planner::AbstractPlan *node,
                               ExecutorContext *executor_context)
: AbstractExecutor(node, executor_context) {}

/**
 * @brief Nothing to init at the moment.
 * @return true on success, false otherwise.
 */
bool InsertExecutor::DInit() {
  assert(children_.size() == 0 || children_.size() == 1);
  assert(executor_context_);

  done_ = false;
  return true;
}

/**
 * @brief Adds a column to the logical tile, using the position lists.
 * @return true on success, false otherwise.
 */
bool InsertExecutor::DExecute() {
  if (done_) return false;

  assert(!done_);

  const planner::InsertPlan &node = GetPlanNode<planner::InsertPlan>();
  storage::DataTable *target_table_ = node.GetTable();
  oid_t bulk_insert_count = node.GetBulkInsertCount();
  assert(target_table_);

  auto transaction_ = executor_context_->GetTransaction();

  // Inserting a logical tile.
  if (children_.size() == 1) {
    LOG_INFO("Insert executor :: 1 child \n");

    if (!children_[0]->Execute()) {
      return false;
    }

    std::unique_ptr<LogicalTile> logical_tile(children_[0]->GetOutput());
    assert(logical_tile.get() != nullptr);
    auto target_table_schema = target_table_->GetSchema();
    auto column_count = target_table_schema->GetColumnCount();

    std::unique_ptr<storage::Tuple> tuple(new storage::Tuple(target_table_schema, true));

    // Go over the logical tile
    for (oid_t tuple_id : *logical_tile) {
      expression::ContainerTuple<LogicalTile> cur_tuple(logical_tile.get(), tuple_id);

      // Materialize the logical tile tuple
      for(oid_t column_itr = 0 ; column_itr < column_count ; column_itr++)
        tuple.get()->SetValue(column_itr, cur_tuple.GetValue(column_itr));

      peloton::ItemPointer location = target_table_->InsertTuple(transaction_, tuple.get());
      if (location.block == INVALID_OID) {
        transaction_->SetResult(peloton::Result::RESULT_FAILURE);
        return false;
      }
      transaction_->RecordInsert(location);

      executor_context_->num_processed += 1; // insert one
    }

    return true;
  }
  // Inserting a collection of tuples from plan node
  else if (children_.size() == 0) {
    LOG_INFO("Insert executor :: 0 child \n");

    // Extract expressions from plan node and construct the tuple.
    // For now we just handle a single tuple
    auto schema = target_table_->GetSchema();
    std::unique_ptr<storage::Tuple> tuple(new storage::Tuple(schema, true));
    auto project_info = node.GetProjectInfo();

    // There should be no direct maps
    assert(project_info);
    assert(project_info->GetDirectMapList().size() == 0);

    for (auto target : project_info->GetTargetList()) {
      peloton::Value value =
          target.second->Evaluate(nullptr, nullptr, executor_context_);
      tuple->SetValue(target.first, value);
    }

<<<<<<< HEAD
    // Bulk Insert Mode
    for(oid_t insert_itr = 0; insert_itr < bulk_insert_count; insert_itr++) {
=======
    // Carry out insertion
    ItemPointer location = target_table_->InsertTuple(transaction_, tuple.get());
    LOG_INFO("Inserted into location: %lu, %lu", location.block, location.offset);
>>>>>>> 11b4213e

      // Carry out insertion
      ItemPointer location = target_table_->InsertTuple(transaction_, tuple.get());
      LOG_INFO("Inserted into location: %d, %d", location.block, location.offset);

      if (location.block == INVALID_OID) {
        LOG_INFO("Failed to Insert. Set txn failure.");
        transaction_->SetResult(peloton::Result::RESULT_FAILURE);
        return false;
      }
      transaction_->RecordInsert(location);

      // Logging
      {
        auto& log_manager = logging::LogManager::GetInstance();

        if(log_manager.IsInLoggingMode()){
          auto logger = log_manager.GetBackendLogger();
          auto record = logger->GetTupleRecord(LOGRECORD_TYPE_TUPLE_INSERT,
                                               transaction_->GetTransactionId(),
                                               target_table_->GetOid(),
                                               location,
                                               INVALID_ITEMPOINTER,
                                               tuple.get());

          logger->Log(record);
        }
      }

    }

    executor_context_->num_processed += 1; // insert one
    done_ = true;
    return true;
  }

  return true;
}

}  // namespace executor
}  // namespace peloton<|MERGE_RESOLUTION|>--- conflicted
+++ resolved
@@ -115,15 +115,9 @@
       tuple->SetValue(target.first, value);
     }
 
-<<<<<<< HEAD
     // Bulk Insert Mode
     for(oid_t insert_itr = 0; insert_itr < bulk_insert_count; insert_itr++) {
-=======
-    // Carry out insertion
-    ItemPointer location = target_table_->InsertTuple(transaction_, tuple.get());
-    LOG_INFO("Inserted into location: %lu, %lu", location.block, location.offset);
->>>>>>> 11b4213e
-
+    
       // Carry out insertion
       ItemPointer location = target_table_->InsertTuple(transaction_, tuple.get());
       LOG_INFO("Inserted into location: %d, %d", location.block, location.offset);
