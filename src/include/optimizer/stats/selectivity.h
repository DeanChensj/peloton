--- conflicted
+++ resolved
@@ -36,40 +36,6 @@
 static constexpr double DEFAULT_SELECTIVITY = 0.5;
 
 class Selectivity {
-<<<<<<< HEAD
- public:
-  static double ComputeSelectivity(TableStats* table_stats,
-                                   ValueCondition* condition);
-
-  static inline double ComputeSelectivity(
-      const std::shared_ptr<TableStats>& table_stats,
-      ValueCondition* condition) {
-    return ComputeSelectivity(table_stats.get(), condition);
-  }
-
-  static double LessThan(TableStats* table_stats, ValueCondition* condition);
-
-  static double LessThanOrEqualTo(TableStats* table_stats,
-                                  ValueCondition* condition) {
-    double res =
-        LessThan(table_stats, condition) + Equal(table_stats, condition);
-    return std::max(std::min(res, 1.0), 0.0);
-  }
-
-  static double GreaterThan(TableStats* table_stats,
-                            ValueCondition* condition) {
-    return 1 - LessThanOrEqualTo(table_stats, condition);
-  }
-
-  static double GreaterThanOrEqualTo(TableStats* table_stats,
-                                     ValueCondition* condition) {
-    return 1 - LessThan(table_stats, condition);
-  }
-
-  static double Equal(TableStats* table_stats, ValueCondition* condition);
-
-  static double NotEqual(TableStats* table_stats, ValueCondition* condition) {
-=======
 public:
 
   static double ComputeSelectivity(
@@ -82,7 +48,7 @@
   static double LessThanOrEqualTo(const std::shared_ptr<TableStats>& table_stats,
   const ValueCondition& condition) {
     double res = LessThan(table_stats, condition) + Equal(table_stats, condition);
-    return std::max(res, 1.0);
+    return std::max(std::min(res, 1.0), 0.0);
   }
 
   static double GreaterThan(const std::shared_ptr<TableStats>& table_stats,
@@ -100,27 +66,11 @@
 
   static double NotEqual(const std::shared_ptr<TableStats>& table_stats,
   const ValueCondition& condition) {
->>>>>>> c34929d1
     return 1 - Equal(table_stats, condition);
   }
 
   // Selectivity for 'LIKE' operator. The column type must be VARCHAR.
   // Complete implementation once we support LIKE operator.
-<<<<<<< HEAD
-  static double Like(TableStats* table_stats, ValueCondition* condition);
-
-  static double NotLike(TableStats* table_stats, ValueCondition* condition) {
-    return 1 - Like(table_stats, condition);
-  }
-
-  static double In(UNUSED_ATTRIBUTE TableStats* table_stats,
-                   UNUSED_ATTRIBUTE ValueCondition* condition) {
-    return DEFAULT_SELECTIVITY;
-  }
-
-  static double DistinctFrom(UNUSED_ATTRIBUTE TableStats* table_stats,
-                             UNUSED_ATTRIBUTE ValueCondition* condition) {
-=======
   static double Like(const std::shared_ptr<TableStats>& table_stats,
   const ValueCondition& condition);
 
@@ -136,10 +86,9 @@
 
   static double DistinctFrom(UNUSED_ATTRIBUTE const std::shared_ptr<TableStats> table_stats,
     UNUSED_ATTRIBUTE const ValueCondition& condition) {
->>>>>>> c34929d1
     return DEFAULT_SELECTIVITY;
   }
 };
 
 } /* namespace optimizer */
-} /* namespace peloton */+} /* namespace peloton */
