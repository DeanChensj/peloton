//===----------------------------------------------------------------------===//
//
//                         Peloton
//
// init.h
//
// Identification: src/include/common/init.h
//
// Copyright (c) 2015-16, Carnegie Mellon University Database Group
//
//===----------------------------------------------------------------------===//


#pragma once

#include "common/worker_thread_pool.h"

namespace peloton {

<<<<<<< HEAD
extern WorkerThreadPool thread_pool;
=======
class ThreadPool;

extern ThreadPool thread_pool;
>>>>>>> 7501eee2

//===--------------------------------------------------------------------===//
// Global Setup and Teardown
//===--------------------------------------------------------------------===//

class PelotonInit {
 public:

  static void Initialize();

  static void Shutdown();

  static void SetUpThread();

  static void TearDownThread();

};

}  // End peloton namespace<|MERGE_RESOLUTION|>--- conflicted
+++ resolved
@@ -10,20 +10,13 @@
 //
 //===----------------------------------------------------------------------===//
 
-
 #pragma once
-
-#include "common/worker_thread_pool.h"
 
 namespace peloton {
 
-<<<<<<< HEAD
-extern WorkerThreadPool thread_pool;
-=======
 class ThreadPool;
 
 extern ThreadPool thread_pool;
->>>>>>> 7501eee2
 
 //===--------------------------------------------------------------------===//
 // Global Setup and Teardown
@@ -31,7 +24,6 @@
 
 class PelotonInit {
  public:
-
   static void Initialize();
 
   static void Shutdown();
@@ -39,7 +31,6 @@
   static void SetUpThread();
 
   static void TearDownThread();
-
 };
 
 }  // End peloton namespace