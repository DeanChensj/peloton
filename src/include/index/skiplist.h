--- conflicted
+++ resolved
@@ -483,12 +483,7 @@
   inline bool KeyCmpLessEqual(const KeyType &key1, const KeyType &key2) const {
     return !KeyCmpGreater(key1, key2);
   }
-<<<<<<< HEAD
-  
-=======
-
-
->>>>>>> a03a9126
+
   // maintains Epoch
   // has a inside linked list in which every node represents an epoch
   class EpochManager {
