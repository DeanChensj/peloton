--- conflicted
+++ resolved
@@ -26,20 +26,12 @@
 namespace peloton {
 namespace index {
 
-<<<<<<< HEAD
-#define GET_DELETE(addr) (((word)(addr))&1ll)
-#define GET_FLAG(addr) (((word)(addr))&2ll)
-#define SET_DELETE(addr, bit) (((word)(addr)) & ~1ll | (bit))
-#define SET_FLAG(addr, bit) (((word)(addr)) & ~2ll | ((bit) << 1)
-#define GET_NEXT(node) static_cast<SkipListBaseNode *>((word)((node)->next_) & ~3ll)
-=======
 #define GET_DELETE(addr) (((word)(addr)) & 1ll)
 #define GET_FLAG(addr) (((word)(addr)) & 2ll)
 #define SET_DELETE(addr, bit) (((word)(addr)) & ~1ll | (bit))
 #define SET_FLAG(addr, bit) (((word)(addr)) & ~2ll | ((bit) << 1)
 #define GET_NEXT(node) \
   static_cast<SkipListBaseNode *>((word)((node)->next_) & ~3ll)
->>>>>>> 32655748
 
 #define SKIP_LIST_INITIAL_MAX_LEVEL_ 10
 typedef u_int64_t word;
@@ -151,52 +143,8 @@
     }
     return nullptr;
   }
-  /*
-   * AddLevel() - add corresponding level to the SkipList
-   *
-   * return true if successfully added or the level is already added
-   * return false if the level cannot be reached from the highest level now
-   */
-  bool AddLevel(u_int32_t level) {
-    SkipListBaseNode *head = this->skip_list_head_.load();
-    if (head->level_ + 1 < level) {
-      return false;
-    } else {
-      if (head->level_ + 1 == level) {
-        SkipListBaseNode *new_head =
-            node_manager_.GetSkipListNode(nullptr, head, nullptr, nullptr, 1);
-        if (this->skip_list_head_.compare_exchange_strong(head, new_head)) {
-          return true;
-        } else {
-          node_manager_.ReturnSkipListNode(new_head);
-          head = this->skip_list_head_.load();
-<<<<<<< HEAD
-          return head->level_==level;
-=======
-          return head->level_ == level;
->>>>>>> 32655748
-        }
-      } else {
-        return true;
-      }
-    }
-  }
-
-  /*
-<<<<<<< HEAD
-   * SearchWithPath() - Search the skiplist for the key, would store the path of every level
-   *
-   * The level starts from 0
-   * The function defaults to store
-   */
-  void SearchWithPath(std::vector<std::pair<SkipListBaseNode *,SkipListBaseNode *>> &call_stack,
-                      KeyType &key, SkipListBaseNode *curr_node, OperationContext &ctx,
-                      u_int32_t expected_stored_level = curr_node->level_){
-    int level_now = curr_node->level_;
-    call_stack.resize(expected_stored_level+1);
-    while (level_now>=0) {
-      if (level_now<=expected_stored_level) {
-=======
+
+  /*
    * SearchWithPath() - Search the skiplist for the key, would store the path of
    *every level
    *
@@ -221,7 +169,6 @@
     call_stack.resize(expected_stored_level + 1);
     while (level_now >= 0) {
       if (level_now <= expected_stored_level) {
->>>>>>> 32655748
         call_stack[level_now] = SearchFrom(key, curr_node, ctx);
         curr_node = call_stack[level_now].first->down_.load();
       } else {
@@ -232,48 +179,6 @@
     }
   }
   /*
-<<<<<<< HEAD
-=======
-   * InserNodeIntoInterval() - this method would try to insert the tower into
-   *the interval and retry due to contention
-   *
-   * It has a call_stack array to accelorate the process
-   * NOTE: this method would retry until the world ends (or the root is
-   *deleted)!!!
-   *
-   * Would only return true, or it would retry until succeed or the root is deleted
-   * Use this function only the tower can be exactly inserted
-   */
-  bool InsertTowerIntoInterval(
-      const KeyType &key, std::vector<SkipListInnerNode *> &tower,
-      std::vector<std::pair<SkipListBaseNode *, SkipListBaseNode *>> &
-          call_stack,
-      OperationContext &ctx, u_int32_t start_level = 0) {
-    u_int32_t expected_level = tower.size();
-    for (auto i = start_level; i < expected_level + 1; i++) {
-      bool insert_flag = false;
-      do {
-        if (i != 0 && GET_DELETE((word)tower[i]->GetRoot)) {
-          // the root has been deleted
-          // there is no need to continue
-          for (auto j = i; j < expected_level + 1; j++) {
-            node_manager_.ReturnSkipListNode(tower[j]);
-          }
-          return true;
-        }
-        tower[i]->next_ = call_stack[i].second;
-        insert_flag = call_stack[i].first->next_.compare_exchange_strong(
-            call_stack[i].second, tower[i]);
-        if (insert_flag)
-          break;
-        else
-          call_stack[i] = SearchFrom(key, call_stack[i].first, ctx);
-      } while (!insert_flag);
-    }
-    return true;
-  }
-  /*
->>>>>>> 32655748
    * InsertNode() - Insert key value tuple to the skip-list
    *
    * The return value is a indicator of success or not
@@ -281,72 +186,7 @@
   bool InsertNode(const KeyType &key, const ValueType &value,
                   OperationContext &ctx) {
     u_int32_t expected_level = 0;
-
-<<<<<<< HEAD
-    
     return false;
-=======
-    while (expected_level < max_level_) {
-      if (rand() & 1) {
-        expected_level++;
-      } else {
-        break;
-      }
-    }
-
-    SkipListBaseNode *curr_node = this->skip_list_head_.load();
-
-    while (curr_node->level_ < expected_level) {
-      AddLevel(curr_node->level_ + 1);
-      curr_node = this->skip_list_head_.load();
-    }
-
-    // used to store the path
-    std::vector<std::pair<SkipListBaseNode *, SkipListBaseNode *>> call_stack;
-    std::vector<SkipListInnerNode *> tower(expected_level + 1);
-    // build the tower of expected level
-    SkipListInnerNode *new_node =
-        node_manager_.GetSkipListInnerNode(key, value);
-    tower[0] = new_node;
-    for (auto i = 1; i < expected_level + 1; i++) {
-      SkipListInnerNode *tmp_node =
-          node_manager_.GetSkipListInnerNode(key, tower[0], tower[i - 1]);
-    }
-    SearchWithPath(call_stack, key, curr_node, ctx, expected_level);
-    int level_now = curr_node->level_;
-    PL_ASSERT(curr_node != nullptr);
-    // if duplicate support, then just try insert
-    // else need to verify the next node
-    if (this->duplicate_support_) {
-      // insert the node from the lowest level
-      // redo the search from stack if the insert fails
-      return InsertTowerIntoInterval(key, tower, call_stack, ctx);
-    } else {
-      // unique key
-      // need to compare with the second return value's key
-      bool insert_flag;
-      do {
-        // try to insert the key in the lowest level
-        // if failed then abort the insert
-        if (call_stack[0].second == nullptr ||
-            GET_DELETE(call_stack[0].second->next_) ||
-            !KeyCmpEqual(call_stack[0].second->key_, key)) {
-          tower[0]->next_ = call_stack[0].second;
-          insert_flag = call_stack[0].first->next_.compare_exchange_strong(
-              call_stack[0].second, tower[0]);
-        } else {
-          // found duplicate key not deleted
-          // abort the insertion
-          return false;
-        }
-        if (insert_flag) break;
-        call_stack[0] = SearchFrom(key, call_stack[0].frist, ctx);
-      } while (!insert_flag);
-      // insertion at the lowest level has succeeded
-      // those towers should all be inserted into the skiplist successfully
-      return InsertTowerIntoInterval(key, tower, call_stack, ctx, 1);
-    }
->>>>>>> 32655748
   }
 
   /*
