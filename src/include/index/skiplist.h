//===----------------------------------------------------------------------===//
//
//                         Peloton
//
// skiplist.h
//
// Identification: src/include/index/skiplist.h
//
// Copyright (c) 2015-17, Carnegie Mellon University Database Group
//
//===----------------------------------------------------------------------===//

#ifndef _SKIPLIST_H
#define _SKIPLIST_H

#pragma once

#include <atomic>
#include <functional>
#include <thread>
<<<<<<< HEAD
#include <deque>
=======
#include <tuple>
>>>>>>> ebf93ca6

#include "index/index.h"

namespace peloton {
namespace index {

<<<<<<< HEAD
#define WORD(x) reinterpret_cast<std::uintptr_t>((x))
#define GET_DELETE(addr) ((WORD((addr))) & 1ll)
#define GET_FLAG(addr) ((WORD((addr))) & 2ll)
#define SET_DELETE(addr, bit) ((WORD((addr))) & ~1ll | (bit))
#define SET_FLAG(addr, bit) ((WORD((addr))) & ~2ll | ((bit) << 1)
#define GET_NEXT(node) \
  reinterpret_cast<SkipListBaseNode *>(WORD((node)->next_.load()) & ~3ll)

#define NODE_PAIR std::pair<SkipListBaseNode *, SkipListBaseNode *>
#define NODE_LIST std::vector<SkipListBaseNode *>

#define SKIP_LIST_INITIAL_MAX_LEVEL_ 10
=======
#define GET_DELETE(addr) ((addr)&1)
#define GET_MARK(addr) ((addr)&2)
#define SET_DELETE(addr, bit) ((addr) & ~1 | (bit))
#define SET_MARK(addr, bit) ((addr) & ~2 | ((bit) << 1))
>>>>>>> ebf93ca6

/*
 * SKIPLIST_TEMPLATE_ARGUMENTS - Save some key strokes
 */
#define SKIPLIST_TEMPLATE_ARGUMENTS                                       \
  template <typename KeyType, typename ValueType, typename KeyComparator, \
            typename KeyEqualityChecker, typename ValueEqualityChecker>
template <typename KeyType, typename ValueType, typename KeyComparator,
    typename KeyEqualityChecker, typename ValueEqualityChecker>
class SkipList {
<<<<<<< HEAD
 public:
  class NodeManager;
  class EpochManager;
  class OperationContext;
  class SkipListBaseNode;
  class SkipListInnerNode;
=======
  class NodeManager;
  class EpochManager;
  class ForwardIterator;
  class ReversedIterator;
  class OperationContext;
>>>>>>> ebf93ca6

 private:
  ///////////////////////////////////////////////////////////////////
  // Core components
  ///////////////////////////////////////////////////////////////////
<<<<<<< HEAD
  std::atomic<SkipListBaseNode *> skip_list_head_;
  u_int32_t max_level_;
=======
  SkipListBaseNode *skip_list_head_;
>>>>>>> ebf93ca6
  EpochManager epoch_manager_;
  NodeManager node_manager_;
  bool duplicate_support_;
  int GC_Interval_;

  /*
   * Get() - Search a key in the skip-list and fill in the node_list
   *
   * The return value is a indicator of the success get
   */
<<<<<<< HEAD
  bool Get(const KeyType &key, NODE_LIST &node_list, OperationContext &ctx) {
    return GetFrom(key, skip_list_head_.load(), node_list, ctx);
=======
  bool Get(const KeyType &key,  std::vector<SkipListBaseNode *> &node_list, OperationContext &ctx) {
    return GetFrom(key, skip_list_head_, node_list, ctx);
>>>>>>> ebf93ca6
  }

  /*
   * GetFrom() - Search a key start from a given node and fill in the node list
   *
   * The return value is a indicator of the success get from
   */
<<<<<<< HEAD

  bool GetFrom(const KeyType &key, const SkipListBaseNode *Node,
               NODE_LIST &node_list, OperationContext &ctx) {
=======
  bool GetFrom(const KeyType &key, const SkipListBaseNode *Node, std::vector<SkipListBaseNode *> &node_list, OperationContext &ctx) {
>>>>>>> ebf93ca6
    return false;
  }

  /*
   * Search() - Search the first interval that node1.key<key and key<=node2.key
<<<<<<< HEAD
   *
   * the return value is a pair of node1,node2
   * if duplicate is available, the node1 is the last node among all duplicators
   * with dup.key==node1.key as well as the node2 is the first of its
   *duplicators
   *
   * NOTE: the second pointer might be nullptr!!!!!!!!
   */
  NODE_PAIR Search(const KeyType &key, OperationContext &ctx) {
    SkipListBaseNode *headNode = this->skip_list_head_.load();
    while (1) {
      auto sr = SearchFrom(key, headNode, ctx);
      PL_ASSERT(sr.first != nullptr);
      headNode = sr.first;
      if (headNode->down_.load() == nullptr) {
        return sr;
      } else {
        headNode = headNode->down_.load();
      }
    }
  }

  /*
   * SearchFrom() - Search the first interval that node1.key < key and
   * key <= node2.key
   * from given skip list node
   *
   * The return value is a pair of node1, node2
   * For duplicate enabled skip list, the type of return value is the same as
   * Search()
   * There is no guarantee that the nodes would be succeed after being returned
   *
   * Call this function again in insert and delete if the node pair is not
   * consistent (node1.next != node2)
   */
  NODE_PAIR SearchFrom(const KeyType &key, const SkipListBaseNode *Node,
                       OperationContext &ctx) {
    // TODO: physically deletion when search in the list
    if (Node == nullptr) {
      return std::make_pair(nullptr, nullptr);
    }
    SkipListBaseNode *curr_node = const_cast<SkipListBaseNode *>(Node);
    while (curr_node) {
      SkipListBaseNode *tmp_pointer = curr_node->next_.load();
      if (GET_FLAG(tmp_pointer)) {
        HelpFlagged(curr_node, GET_NEXT(curr_node), ctx);
      } else if ((GET_DELETE(tmp_pointer))) {
        curr_node = curr_node->back_link_.load();
      } else if (tmp_pointer == nullptr) {
        return std::make_pair(curr_node, nullptr);
      } else {
        if (KeyCmpGreaterEqual(tmp_pointer->key_, key)) {
          return std::make_pair(curr_node, tmp_pointer);
        } else {
          curr_node = tmp_pointer;
        }
      }
    }
    return std::make_pair(nullptr, nullptr);
  }

  /*
   * SearchWithPath() - Search the skiplist for the key, would store the path of
   *every level
   *
   * @param:
   *  call_stack: used for storing the path
   *  key: the search key
   *  curr_node: the same as SearchFrom, but please send in a SkipListHead
   *  expected_stored_level: from which level the function starts to record the
   *path, default to start recording from
   *  curr_node's level
   *
   * The lowest level starts from 0, the search would start from the curr_node
   * The function defaults to store all nodes in the path from the head to
   *target node
   *
   * returns nothing but will store the path at call_stack
   */
  void SearchWithPath(std::vector<NODE_PAIR> &call_stack, const KeyType &key,
                      SkipListBaseNode *curr_node, OperationContext &ctx,
                      u_int32_t expected_stored_level = 0) {
    expected_stored_level =
        expected_stored_level == 0 ? curr_node->level_ : expected_stored_level;
    u_int32_t level_now = curr_node->level_;
    call_stack.resize(expected_stored_level + 1);

    while (level_now >= 0) {
      if (level_now <= expected_stored_level) {
        call_stack[level_now] = SearchFrom(key, curr_node, ctx);
        curr_node = call_stack[level_now].first->down_.load();
      } else {
        curr_node = SearchFrom(key, curr_node, ctx).first->down_.load();
      }
      level_now--;
    }
  }
  /*
=======
   * 
   * the return value is a pair of node1,node2
   */ 
  std::tuple<SkipListBaseNode *, SkipListBaseNode *> Search(const KeyType &key,
                                                       OperationContext &ctx){
    return std::tuple<SkipListBaseNode *, SkipListBaseNode *>{};                                                  
  } 
  
  /*
   * SearchFrom() - Search the first interval that node1.key<key and key<=node2.key
   * from given skip list node
   * 
   * the return value is a pair of node1, node2
   */ 
  std::tuple<SkipListBaseNode *, SkipListBaseNode *> SearchFrom(const KeyType &key,
                                                                const SkipListBaseNode *Node,
                                                                OperationContext &ctx){
    return std::tuple<SkipListBaseNode *, SkipListBaseNode *>{};                                                                  
  }

  /*
>>>>>>> ebf93ca6
   * InsertNode() - Insert key value tuple to the skip-list
   *
   * The return value is a indicator of success or not
   */
<<<<<<< HEAD

  bool InsertNode(UNUSED_ATTRIBUTE const KeyType &key,
                  UNUSED_ATTRIBUTE const ValueType &value,
                  UNUSED_ATTRIBUTE OperationContext &ctx) {
=======
  bool InsertNode(const KeyType &key, const ValueType &value,
                  OperationContext &ctx) {
>>>>>>> ebf93ca6
    return false;
  }

  /*
<<<<<<< HEAD
   * DeleteNode() - Delete certain key from the skip-list and fill in the
   *deleted nodes to del_nodes
   *
   * The return value is the list of node deleted or NULL if failed to delete
   */
  bool DeleteNode(const KeyType &key, NODE_LIST del_nodes,
                  OperationContext &ctx) {
    auto pair = Search(key, ctx);
    SkipListBaseNode *prev_node = pair.first;
    SkipListBaseNode *del_node = pair.second;

    // No such key
    while (del_node != nullptr) {
      // Tries to flag the prev node
      auto flag_pair = TryFlag(prev_node, del_node, ctx);
      prev_node = flag_pair.first;
      bool result = flag_pair.second;
      // Attempts to remove the del_node from list
      if (prev_node != nullptr) {
        HelpFlagged(prev_node, del_node, ctx);
      }
      // Node deleted by this process
      if (result) {
        del_nodes.push_back(del_node);
      }

      // Cleanup the superfluous nodes
      std::vector<NODE_PAIR> call_stack;
      SearchWithPath(call_stack, key, skip_list_head_.load(), ctx);
      for (auto node : call_stack) {
        SearchFrom(key, node.first, ctx);
      }

      // Continue searching duplicate key
      auto new_pair = SearchFrom(key, prev_node, ctx);
      prev_node = new_pair.first;
      del_node = new_pair.second;
    }

    return del_nodes.size() > 0;
=======
   * DeleteNode() - Delete certain key from the skip-list
   *
   * The return value is the node deleted or NULL if failed to delete
   */
  SkipListBaseNode *DeleteNode(const KeyType &key, OperationContext &ctx) {
    return nullptr;
>>>>>>> ebf93ca6
  }

  /*
   * HelpDeleted() Attempts to physically delete the del_node and unflag
   * prev_node
   */
<<<<<<< HEAD

  void HelpDeleted(UNUSED_ATTRIBUTE SkipListBaseNode *prev_node,
                   UNUSED_ATTRIBUTE SkipListBaseNode *del_node,
                   UNUSED_ATTRIBUTE OperationContext &ctx) {}
=======
  void HelpDeleted(SkipListBaseNode *prev_node, SkipListBaseNode *del_node,
                   OperationContext &ctx) {}
>>>>>>> ebf93ca6

  /*
   * HelpFlagged() - Attempts to mark and physically delete del_node
   */
<<<<<<< HEAD
  void HelpFlagged(UNUSED_ATTRIBUTE SkipListBaseNode *prev_node,
                   UNUSED_ATTRIBUTE SkipListBaseNode *del_node,
                   UNUSED_ATTRIBUTE OperationContext &ctx) {}
=======
  void HelpFlagged(SkipListBaseNode *prev_node, SkipListBaseNode *del_node,
                   OperationContext &ctx) {}
>>>>>>> ebf93ca6

  /*
   * TryDelete() Attempts to mark the node del node.
   */
<<<<<<< HEAD
  void TryDelete(UNUSED_ATTRIBUTE SkipListBaseNode *del_node,
                 UNUSED_ATTRIBUTE OperationContext &ctx) {}
=======
  void TryDelete(SkipListBaseNode *del_node, OperationContext &ctx) {}
>>>>>>> ebf93ca6

  /*
   * TryFlag() - Attempts to flag the prev_node, which is the last node known to
   *be the predecessor of target_node
   *
   * The return value is a tuple of deleted node and the success indicator
   */
<<<<<<< HEAD
  std::pair<SkipListBaseNode *, bool> TryFlag(
      UNUSED_ATTRIBUTE SkipListBaseNode *prev_node,
      UNUSED_ATTRIBUTE SkipListBaseNode *target_node,
      UNUSED_ATTRIBUTE OperationContext &ctx) {
    return std::pair<SkipListBaseNode *, bool>{};
=======
  std::tuple<SkipListBaseNode *, bool> TryFlag(SkipListBaseNode *prev_node,
                                               SkipListBaseNode *target_node,
                                               OperationContext &ctx) {
    return std::tuple<SkipListBaseNode *, bool>{};
>>>>>>> ebf93ca6
  }

 public:
  SkipList(bool duplicate, int GC_Interval,
           KeyComparator key_cmp_obj = KeyComparator{},
           KeyEqualityChecker key_eq_obj = KeyEqualityChecker{},
<<<<<<< HEAD
           ValueEqualityChecker val_eq_obj = ValueEqualityChecker{})
      : duplicate_support_(duplicate),
        GC_Interval_(GC_Interval),

        // Key comparator, equality checker
        key_cmp_obj_{key_cmp_obj},
        key_eq_obj_{key_eq_obj},
        value_eq_obj_{val_eq_obj}

  // Value equality checker and hasher
  {
    this->max_level_ = SKIP_LIST_INITIAL_MAX_LEVEL_;
=======
           ValueEqualityChecker value_eq_obj = ValueEqualityChecker{})
      : duplicate_support_(duplicate),
        GC_Interval_(GC_Interval_),
      // Key comparator, equality checker and hasher
        key_cmp_obj_{key_cmp_obj},
        key_eq_obj_{key_eq_obj},

      // Value equality checker and hasher
        value_eq_obj_{value_eq_obj} {
>>>>>>> ebf93ca6
    LOG_TRACE("SkipList constructed!");
  }

  ~SkipList() {
    // TODO: deconstruct all nodes in the skip list
    LOG_TRACE("SkipList deconstructed!");

    return;
  }
  /*
   * struct shouldn't exceed 64 bytes -- cache line
   * possible optimization: add a direct link to the root of the skiplist
   */
<<<<<<< HEAD
=======
  template <typename KeyType, typename ValueType>
>>>>>>> ebf93ca6
  class SkipListBaseNode {
   public:
    std::atomic<SkipListBaseNode *> next_, down_, back_link_;
    KeyType key_;
    bool isHead_;
<<<<<<< HEAD
    u_int32_t level_;

=======
>>>>>>> ebf93ca6
    SkipListBaseNode(SkipListBaseNode *next, SkipListBaseNode *down,
                     SkipListBaseNode *back_link, KeyType key, bool isHead)
        : next_(next),
          down_(down),
          back_link_(back_link),
          key_(key),
          isHead_(isHead) {}
<<<<<<< HEAD

    SkipListBaseNode(SkipListBaseNode *next, SkipListBaseNode *down,
                     SkipListBaseNode *back_link, KeyType key, bool isHead,
                     u_int32_t level)
        : next_(next),
          down_(down),
          back_link_(back_link),
          key_(key),
          isHead_(isHead),
          level_(level) {}

    virtual ~SkipListBaseNode(){};
  };

=======
  };

  template <typename KeyType, typename ValueType>
>>>>>>> ebf93ca6
  class SkipListInnerNode : public SkipListBaseNode {
   public:
    SkipListInnerNode(SkipListBaseNode *next, SkipListBaseNode *down,
                      SkipListBaseNode *back_link, KeyType key, bool isHead)
        : SkipListBaseNode(next, down, back_link, key, isHead) {}
<<<<<<< HEAD
    SkipListInnerNode(SkipListBaseNode *next, SkipListBaseNode *down,
                      SkipListBaseNode *back_link, KeyType key, bool isHead,
                      u_int32_t level)
        : SkipListBaseNode(next, down, back_link, key, isHead, level) {}

    // set the union value
    void SetValue(ValueType value) {
      PL_ASSERT(this->down_ == nullptr);
=======

    // set the union value
    void SetValue(ValueType value) {
      PL_ASSERT(this->down_ == NULL);
>>>>>>> ebf93ca6
      this->valueOrRoot_.value = value;
    }

    // set the union root
    void SetRoot(SkipListInnerNode *root) {
<<<<<<< HEAD
      PL_ASSERT(this->down_ != nullptr);
      this->valueOrRoot_.root = root;
    }

    ValueType &GetValue() {
      PL_ASSERT(this->down_ == nullptr);
      return this->valueOrRoot_.value;
    }

    std::atomic<SkipListInnerNode *> &GetRoot() {
      PL_ASSERT(this->down_ != nullptr);
      return this->valueOrRoot_.root;
    }

   private:
    // value when down is null
    // otherwise root
    union valueOrRoot {
      ValueType value;
      std::atomic<SkipListInnerNode *> root;
    } valueOrRoot_;
  };

  // this one provides the abstract interfaces
  class SkipListIterator {};
  class ForwardIterator {};
  class ReversedIterator {};

  /*
   * Insert() - Insert a key-value pair
   *
   * This function returns false if value already exists
   * If CAS fails this function retries until it succeeds
   */
  bool Insert(const KeyType &key, const ValueType &value) {
    LOG_TRACE("Insert called!");
    auto *epoch_node_p = epoch_manager_.JoinEpoch();
    OperationContext ctx{epoch_node_p};
    bool ret = InsertNode(key, value, ctx);
    epoch_manager_.LeaveEpoch(epoch_node_p);
    return ret;
  }

  /*
   * ConditionalInsert() - Insert a key-value pair only if a given
   *                       predicate fails for all values with a key
   *
   * If return true then the value has been inserted
   * If return false then the value is not inserted. The reason could be
   * predicates returning true for one of the values of a given key
   * or because the value is already in the index
   */
  bool ConditionalInsert(
      UNUSED_ATTRIBUTE const KeyType &key,
      UNUSED_ATTRIBUTE const ValueType &value,
      UNUSED_ATTRIBUTE std::function<bool(const void *)> predicate,
      UNUSED_ATTRIBUTE bool *predicate_satisfied) {
    LOG_TRACE("Cond Insert called!");
    auto *epoch_node_p = epoch_manager_.JoinEpoch();
    OperationContext ctx{epoch_node_p};
    // TODO: Insert key value pair to the skiplist with predicate
    epoch_manager_.LeaveEpoch(epoch_node_p);
    return false;
  }

  /*
   * Delete() - Remove a key-value pair from the tree
   *
   * This function returns false if the key and value pair does not
   * exist. Return true if delete succeeds
   */
  bool Delete(const KeyType &key) {
    LOG_TRACE("Delete called!");
    auto *epoch_node_p = epoch_manager_.JoinEpoch();
    OperationContext ctx{epoch_node_p};
    std::vector<SkipListBaseNode *> del_nodes;
    bool ret = DeleteNode(key, del_nodes, ctx);
    epoch_manager_.LeaveEpoch(epoch_node_p);
    return ret;
  }

=======
      PL_ASSERT(this->down_ != NULL);
      this->valueOrRoot_.root = root;
    }

    ValueType &GetValue() {
      PL_ASSERT(this->down_ == NULL);
      return this->valueOrRoot_.value;
    }

    std::atomic<SkipListInnerNode *> &GetRoot() {
      PL_ASSERT(this->down_ != NULL);
      return this->valueOrRoot_.root;
    }

   private:
    // value when down is null
    // otherwise root
    union valueOrRoot {
      ValueType value;
      std::atomic<SkipListInnerNode *> root;
    } valueOrRoot_;
  };

  // this one provides the abstract interfaces
  class SkipListIterator;
  class ForwardIterator;
  class ReversedIterator;

  /*
   * Insert() - Insert a key-value pair
   *
   * This function returns false if value already exists
   * If CAS fails this function retries until it succeeds
   */
  bool Insert(const KeyType &key, const ValueType &value) {
    LOG_TRACE("Insert called!");
    EpochManager::EpochNode *epoch_node_p = epoch_manager_.JoinEpoch();
    OperationContext ctx{epoch_node_p};
    bool ret = InsertNode(key, value, ctx);
    epoch_manager_.LeaveEpoch(epoch_node_p);
    return ret;
  }

  /*
   * ConditionalInsert() - Insert a key-value pair only if a given
   *                       predicate fails for all values with a key
   *
   * If return true then the value has been inserted
   * If return false then the value is not inserted. The reason could be
   * predicates returning true for one of the values of a given key
   * or because the value is already in the index
   */
  bool ConditionalInsert(const KeyType &key, const ValueType &value,
                         std::function<bool(const void *)> predicate,
                         bool *predicate_satisfied) {
    LOG_TRACE("Cond Insert called!");
    EpochManager::EpochNode *epoch_node_p = epoch_manager_.JoinEpoch();
    OperationContext ctx{epoch_node_p};
    // TODO: Insert key value pair to the skiplist with predicate
    epoch_manager_.LeaveEpoch(epoch_node_p);
    return false;
  }

  /*
   * Delete() - Remove a key-value pair from the tree
   *
   * This function returns false if the key and value pair does not
   * exist. Return true if delete succeeds
   */
  bool Delete(const KeyType &key) {
    LOG_TRACE("Delete called!");
    EpochManager::EpochNode *epoch_node_p = epoch_manager_.JoinEpoch();
    OperationContext ctx{epoch_node_p};
    SkipListBaseNode *node = DeleteNode(key, ctx);
    epoch_manager_.LeaveEpoch(epoch_node_p);
    return node != nullptr;
  }

>>>>>>> ebf93ca6
  /*
   * GetValue() - Fill a value list with values stored
   *
   * This function accepts a value list as argument,
   * and will copy all values into the list
   *
   * The return value is used to indicate whether the value set
   * is empty or not
   */
<<<<<<< HEAD
  void GetValue(UNUSED_ATTRIBUTE const KeyType &search_key,
                UNUSED_ATTRIBUTE std::vector<ValueType> &value_list) {
    LOG_TRACE("GetValue()");
    auto *epoch_node_p = epoch_manager_.JoinEpoch();
=======
  void GetValue(const KeyType &search_key, std::vector<ValueType> &value_list) {
    LOG_TRACE("GetValue()");
    EpochManager::EpochNode *epoch_node_p = epoch_manager_.JoinEpoch();
>>>>>>> ebf93ca6
    OperationContext ctx{epoch_node_p};
    // TODO: call contatiner to fillin the value_list
    epoch_manager_.LeaveEpoch(epoch_node_p);
    return;
  }

<<<<<<< HEAD
  ForwardIterator ForwardBegin() { return ForwardIterator{}; }

  // returns a forward iterator from the key
  ForwardIterator ForwardBegin(UNUSED_ATTRIBUTE KeyType &startsKey) {
    return ForwardIterator{};
  }

  ReversedIterator ReverseBegin() { return ReversedIterator{}; }

  ReversedIterator ReverseBegin(UNUSED_ATTRIBUTE KeyType &startsKey) {
    return ReversedIterator{};
  };
=======
  // returns a forward iterator from the very beginning
  ForwardIterator ForwardBegin();

  // returns a forward iterator from the key
  ForwardIterator ForwardBegin(KeyType &startsKey);

  ReversedIterator ReverseBegin();

  ReversedIterator ReverseBegin(KeyType &startsKey);
>>>>>>> ebf93ca6

  /*
   * PerformGC() - Interface function for external users to
   *                              force a garbage collection
   */
  void PerformGC() { LOG_TRACE("Perform garbage collection!"); }

  /*
   * NeedGC() - Whether the skiplsit needs garbage collection
   */
  bool NeedGC() {
    LOG_TRACE("Need GC!");
    return true;
  }

  size_t GetMemoryFootprint() {
    LOG_TRACE("Get Memory Footprint!");
    return 0;
  }

 public:
  // Key comparator
  const KeyComparator key_cmp_obj_;

  // Raw key eq checker
  const KeyEqualityChecker key_eq_obj_;

  // Check whether values are equivalent
  const ValueEqualityChecker value_eq_obj_;

  ///////////////////////////////////////////////////////////////////
  // Key Comparison Member Functions
  ///////////////////////////////////////////////////////////////////

  /*
   * KeyCmpLess() - Compare two keys for "less than" relation
   *
   * If key1 < key2 return true
   * If not return false
   *
   * NOTE: In older version of the implementation this might be defined
   * as the comparator to wrapped key type. However wrapped key has
   * been removed from the newest implementation, and this function
   * compares KeyType specified in template argument.
   */
  inline bool KeyCmpLess(const KeyType &key1, const KeyType &key2) const {
    return key_cmp_obj_(key1, key2);
  }

  /*
   * KeyCmpEqual() - Compare a pair of keys for equality
   *
   * This functions compares keys for equality relation
   */
  inline bool KeyCmpEqual(const KeyType &key1, const KeyType &key2) const {
    return key_eq_obj_(key1, key2);
  }

  /*
   * KeyCmpGreaterEqual() - Compare a pair of keys for >= relation
   *
   * It negates result of keyCmpLess()
   */
  inline bool KeyCmpGreaterEqual(const KeyType &key1,
                                 const KeyType &key2) const {
    return !KeyCmpLess(key1, key2);
  }

  /*
   * KeyCmpGreater() - Compare a pair of keys for > relation
   *
   * It flips input for keyCmpLess()
   */
  inline bool KeyCmpGreater(const KeyType &key1, const KeyType &key2) const {
    return KeyCmpLess(key2, key1);
  }

  /*
   * KeyCmpLessEqual() - Compare a pair of keys for <= relation
   */
  inline bool KeyCmpLessEqual(const KeyType &key1, const KeyType &key2) const {
    return !KeyCmpGreater(key1, key2);
  }

<<<<<<< HEAD
=======
  ///////////////////////////////////////////////////////////////////
  // Value Comparison Member
  ///////////////////////////////////////////////////////////////////

>>>>>>> ebf93ca6
  /*
   * ValueCmpEqual() - Compares whether two values are equal
   */
  inline bool ValueCmpEqual(const ValueType &v1, const ValueType &v2) {
    return value_eq_obj_(v1, v2);
  }

  // maintains Epoch
  // has a inside linked list in which every node represents an epoch
  class EpochManager {
   public:
<<<<<<< HEAD
    class EpochNode {};

    bool AddGarbageNode(UNUSED_ATTRIBUTE EpochNode *epoch_node,
                        UNUSED_ATTRIBUTE SkipListBaseNode *node) {
      return true;
    }
=======
    class EpochNode;

    bool AddGarbageNode(EpochNode *epoch_node, SkipListBaseNode *node);
>>>>>>> ebf93ca6
    /*
     * return the current EpochNode
     * need to add the reference count of current EpochNode
     */
<<<<<<< HEAD

    EpochNode *JoinEpoch() { return nullptr; };
=======
    EpochNode *JoinEpoch();
>>>>>>> ebf93ca6

    /*
     * leaves current EpochNode
     * should maintain atomicity when counting the reference
     */
<<<<<<< HEAD

    void LeaveEpoch(UNUSED_ATTRIBUTE EpochNode *node){};
=======
    void LeaveEpoch(EpochNode *node);
>>>>>>> ebf93ca6

    /*
     * NewEpoch() - start new epoch after the call
     *
     * begins new Epoch that caused by the
     * Need to atomically maintain the epoch list
     */
<<<<<<< HEAD
    void NewEpoch(){};
=======
    void NewEpoch();
>>>>>>> ebf93ca6

    /*
     * ClearEpoch() - Sweep the chain of epoch and free memory
     *
     * The minimum number of epoch we must maintain is 1 which means
     * when current epoch is the head epoch we should stop scanning
     *
     * NOTE: There is no race condition in this function since it is
     * only called by the cleaner thread
     */
<<<<<<< HEAD

    void ClearEpoch() {}
=======
    void ClearEpoch();
>>>>>>> ebf93ca6
  };

  /*
   * NodeManager - maintains the SkipList Node pool
   *
   */
  class NodeManager {
   public:
<<<<<<< HEAD
    /*
     * GetSkipListNode() - getSkipListNode with only key and isHead settled
     */
    SkipListBaseNode *GetSkipListNode(KeyType key, bool isHead) {
      return new SkipListBaseNode(nullptr, nullptr, nullptr, key, isHead);
    }
    /*
     * GetSkipListNode() - get SkipListNode full equiped
     */
    SkipListBaseNode *GetSkipListNode(SkipListBaseNode *next,
                                      SkipListBaseNode *down,
                                      SkipListBaseNode *back_link, KeyType key,
                                      bool isHead) {
      return new SkipListBaseNode(next, down, back_link, key, isHead);
    }
    /*
     * GetSkipListInnerNode() - get a SkipListInnerNode using key and value
     */
    SkipListInnerNode *GetSkipListInnerNode(KeyType key, ValueType value) {
      auto tmp = new SkipListInnerNode(nullptr, nullptr, nullptr, key, false);
      tmp->SetValue(value);
      return tmp;
    }
    /*
     * GetSkipListInnerNode() - get a SkipListInnerNode using key and root
     * pointer
     */
    SkipListInnerNode *GetSkipListInnerNode(KeyType key,
                                            SkipListInnerNode *root,
                                            SkipListInnerNode *down) {
      auto tmp = new SkipListInnerNode(nullptr, down, nullptr, key, false);
      tmp->SetRoot(root);
      return tmp;
    }
    void ReturnSkipListNode(SkipListBaseNode *node) { delete node; }
=======
    SkipListBaseNode *GetSkipListNode();
    void ReturnSkipListNode(SkipListBaseNode *node);

    std::atomic<int> NodeNum;
>>>>>>> ebf93ca6
  };

  /*
   * OperationContext - maintains info and context of each thread
   *
   * EpochNode: the epoch node that the thread is in
   */
  class OperationContext {
   public:
<<<<<<< HEAD
    typename EpochManager::EpochNode *epoch_node_;
    OperationContext(typename EpochManager::EpochNode *epoch_node)
        : epoch_node_(epoch_node) {}
=======
    EpochManager::EpochNode *epoch_node_;
    OperationContext(EpochManager::EpochNode *epoch_node)
        : epoch_node_(epoch_node)
    {}
>>>>>>> ebf93ca6
  };
};
}  // namespace index
}  // namespace peloton

#endif<|MERGE_RESOLUTION|>--- conflicted
+++ resolved
@@ -18,18 +18,13 @@
 #include <atomic>
 #include <functional>
 #include <thread>
-<<<<<<< HEAD
 #include <deque>
-=======
-#include <tuple>
->>>>>>> ebf93ca6
 
 #include "index/index.h"
 
 namespace peloton {
 namespace index {
 
-<<<<<<< HEAD
 #define WORD(x) reinterpret_cast<std::uintptr_t>((x))
 #define GET_DELETE(addr) ((WORD((addr))) & 1ll)
 #define GET_FLAG(addr) ((WORD((addr))) & 2ll)
@@ -42,12 +37,6 @@
 #define NODE_LIST std::vector<SkipListBaseNode *>
 
 #define SKIP_LIST_INITIAL_MAX_LEVEL_ 10
-=======
-#define GET_DELETE(addr) ((addr)&1)
-#define GET_MARK(addr) ((addr)&2)
-#define SET_DELETE(addr, bit) ((addr) & ~1 | (bit))
-#define SET_MARK(addr, bit) ((addr) & ~2 | ((bit) << 1))
->>>>>>> ebf93ca6
 
 /*
  * SKIPLIST_TEMPLATE_ARGUMENTS - Save some key strokes
@@ -58,31 +47,19 @@
 template <typename KeyType, typename ValueType, typename KeyComparator,
     typename KeyEqualityChecker, typename ValueEqualityChecker>
 class SkipList {
-<<<<<<< HEAD
  public:
   class NodeManager;
   class EpochManager;
   class OperationContext;
   class SkipListBaseNode;
   class SkipListInnerNode;
-=======
-  class NodeManager;
-  class EpochManager;
-  class ForwardIterator;
-  class ReversedIterator;
-  class OperationContext;
->>>>>>> ebf93ca6
 
  private:
   ///////////////////////////////////////////////////////////////////
   // Core components
   ///////////////////////////////////////////////////////////////////
-<<<<<<< HEAD
   std::atomic<SkipListBaseNode *> skip_list_head_;
   u_int32_t max_level_;
-=======
-  SkipListBaseNode *skip_list_head_;
->>>>>>> ebf93ca6
   EpochManager epoch_manager_;
   NodeManager node_manager_;
   bool duplicate_support_;
@@ -93,13 +70,8 @@
    *
    * The return value is a indicator of the success get
    */
-<<<<<<< HEAD
   bool Get(const KeyType &key, NODE_LIST &node_list, OperationContext &ctx) {
     return GetFrom(key, skip_list_head_.load(), node_list, ctx);
-=======
-  bool Get(const KeyType &key,  std::vector<SkipListBaseNode *> &node_list, OperationContext &ctx) {
-    return GetFrom(key, skip_list_head_, node_list, ctx);
->>>>>>> ebf93ca6
   }
 
   /*
@@ -107,19 +79,14 @@
    *
    * The return value is a indicator of the success get from
    */
-<<<<<<< HEAD
 
   bool GetFrom(const KeyType &key, const SkipListBaseNode *Node,
                NODE_LIST &node_list, OperationContext &ctx) {
-=======
-  bool GetFrom(const KeyType &key, const SkipListBaseNode *Node, std::vector<SkipListBaseNode *> &node_list, OperationContext &ctx) {
->>>>>>> ebf93ca6
     return false;
   }
 
   /*
    * Search() - Search the first interval that node1.key<key and key<=node2.key
-<<<<<<< HEAD
    *
    * the return value is a pair of node1,node2
    * if duplicate is available, the node1 is the last node among all duplicators
@@ -218,47 +185,18 @@
     }
   }
   /*
-=======
-   * 
-   * the return value is a pair of node1,node2
-   */ 
-  std::tuple<SkipListBaseNode *, SkipListBaseNode *> Search(const KeyType &key,
-                                                       OperationContext &ctx){
-    return std::tuple<SkipListBaseNode *, SkipListBaseNode *>{};                                                  
-  } 
-  
-  /*
-   * SearchFrom() - Search the first interval that node1.key<key and key<=node2.key
-   * from given skip list node
-   * 
-   * the return value is a pair of node1, node2
-   */ 
-  std::tuple<SkipListBaseNode *, SkipListBaseNode *> SearchFrom(const KeyType &key,
-                                                                const SkipListBaseNode *Node,
-                                                                OperationContext &ctx){
-    return std::tuple<SkipListBaseNode *, SkipListBaseNode *>{};                                                                  
-  }
-
-  /*
->>>>>>> ebf93ca6
    * InsertNode() - Insert key value tuple to the skip-list
    *
    * The return value is a indicator of success or not
    */
-<<<<<<< HEAD
 
   bool InsertNode(UNUSED_ATTRIBUTE const KeyType &key,
                   UNUSED_ATTRIBUTE const ValueType &value,
                   UNUSED_ATTRIBUTE OperationContext &ctx) {
-=======
-  bool InsertNode(const KeyType &key, const ValueType &value,
-                  OperationContext &ctx) {
->>>>>>> ebf93ca6
     return false;
   }
 
   /*
-<<<<<<< HEAD
    * DeleteNode() - Delete certain key from the skip-list and fill in the
    *deleted nodes to del_nodes
    *
@@ -299,51 +237,29 @@
     }
 
     return del_nodes.size() > 0;
-=======
-   * DeleteNode() - Delete certain key from the skip-list
-   *
-   * The return value is the node deleted or NULL if failed to delete
-   */
-  SkipListBaseNode *DeleteNode(const KeyType &key, OperationContext &ctx) {
-    return nullptr;
->>>>>>> ebf93ca6
   }
 
   /*
    * HelpDeleted() Attempts to physically delete the del_node and unflag
    * prev_node
    */
-<<<<<<< HEAD
 
   void HelpDeleted(UNUSED_ATTRIBUTE SkipListBaseNode *prev_node,
                    UNUSED_ATTRIBUTE SkipListBaseNode *del_node,
                    UNUSED_ATTRIBUTE OperationContext &ctx) {}
-=======
-  void HelpDeleted(SkipListBaseNode *prev_node, SkipListBaseNode *del_node,
-                   OperationContext &ctx) {}
->>>>>>> ebf93ca6
 
   /*
    * HelpFlagged() - Attempts to mark and physically delete del_node
    */
-<<<<<<< HEAD
   void HelpFlagged(UNUSED_ATTRIBUTE SkipListBaseNode *prev_node,
                    UNUSED_ATTRIBUTE SkipListBaseNode *del_node,
                    UNUSED_ATTRIBUTE OperationContext &ctx) {}
-=======
-  void HelpFlagged(SkipListBaseNode *prev_node, SkipListBaseNode *del_node,
-                   OperationContext &ctx) {}
->>>>>>> ebf93ca6
 
   /*
    * TryDelete() Attempts to mark the node del node.
    */
-<<<<<<< HEAD
   void TryDelete(UNUSED_ATTRIBUTE SkipListBaseNode *del_node,
                  UNUSED_ATTRIBUTE OperationContext &ctx) {}
-=======
-  void TryDelete(SkipListBaseNode *del_node, OperationContext &ctx) {}
->>>>>>> ebf93ca6
 
   /*
    * TryFlag() - Attempts to flag the prev_node, which is the last node known to
@@ -351,25 +267,21 @@
    *
    * The return value is a tuple of deleted node and the success indicator
    */
-<<<<<<< HEAD
   std::pair<SkipListBaseNode *, bool> TryFlag(
       UNUSED_ATTRIBUTE SkipListBaseNode *prev_node,
       UNUSED_ATTRIBUTE SkipListBaseNode *target_node,
       UNUSED_ATTRIBUTE OperationContext &ctx) {
     return std::pair<SkipListBaseNode *, bool>{};
-=======
   std::tuple<SkipListBaseNode *, bool> TryFlag(SkipListBaseNode *prev_node,
                                                SkipListBaseNode *target_node,
                                                OperationContext &ctx) {
     return std::tuple<SkipListBaseNode *, bool>{};
->>>>>>> ebf93ca6
   }
 
  public:
   SkipList(bool duplicate, int GC_Interval,
            KeyComparator key_cmp_obj = KeyComparator{},
            KeyEqualityChecker key_eq_obj = KeyEqualityChecker{},
-<<<<<<< HEAD
            ValueEqualityChecker val_eq_obj = ValueEqualityChecker{})
       : duplicate_support_(duplicate),
         GC_Interval_(GC_Interval),
@@ -382,17 +294,6 @@
   // Value equality checker and hasher
   {
     this->max_level_ = SKIP_LIST_INITIAL_MAX_LEVEL_;
-=======
-           ValueEqualityChecker value_eq_obj = ValueEqualityChecker{})
-      : duplicate_support_(duplicate),
-        GC_Interval_(GC_Interval_),
-      // Key comparator, equality checker and hasher
-        key_cmp_obj_{key_cmp_obj},
-        key_eq_obj_{key_eq_obj},
-
-      // Value equality checker and hasher
-        value_eq_obj_{value_eq_obj} {
->>>>>>> ebf93ca6
     LOG_TRACE("SkipList constructed!");
   }
 
@@ -406,20 +307,13 @@
    * struct shouldn't exceed 64 bytes -- cache line
    * possible optimization: add a direct link to the root of the skiplist
    */
-<<<<<<< HEAD
-=======
-  template <typename KeyType, typename ValueType>
->>>>>>> ebf93ca6
   class SkipListBaseNode {
    public:
     std::atomic<SkipListBaseNode *> next_, down_, back_link_;
     KeyType key_;
     bool isHead_;
-<<<<<<< HEAD
     u_int32_t level_;
 
-=======
->>>>>>> ebf93ca6
     SkipListBaseNode(SkipListBaseNode *next, SkipListBaseNode *down,
                      SkipListBaseNode *back_link, KeyType key, bool isHead)
         : next_(next),
@@ -427,7 +321,6 @@
           back_link_(back_link),
           key_(key),
           isHead_(isHead) {}
-<<<<<<< HEAD
 
     SkipListBaseNode(SkipListBaseNode *next, SkipListBaseNode *down,
                      SkipListBaseNode *back_link, KeyType key, bool isHead,
@@ -442,17 +335,11 @@
     virtual ~SkipListBaseNode(){};
   };
 
-=======
-  };
-
-  template <typename KeyType, typename ValueType>
->>>>>>> ebf93ca6
   class SkipListInnerNode : public SkipListBaseNode {
    public:
     SkipListInnerNode(SkipListBaseNode *next, SkipListBaseNode *down,
                       SkipListBaseNode *back_link, KeyType key, bool isHead)
         : SkipListBaseNode(next, down, back_link, key, isHead) {}
-<<<<<<< HEAD
     SkipListInnerNode(SkipListBaseNode *next, SkipListBaseNode *down,
                       SkipListBaseNode *back_link, KeyType key, bool isHead,
                       u_int32_t level)
@@ -461,18 +348,11 @@
     // set the union value
     void SetValue(ValueType value) {
       PL_ASSERT(this->down_ == nullptr);
-=======
-
-    // set the union value
-    void SetValue(ValueType value) {
-      PL_ASSERT(this->down_ == NULL);
->>>>>>> ebf93ca6
       this->valueOrRoot_.value = value;
     }
 
     // set the union root
     void SetRoot(SkipListInnerNode *root) {
-<<<<<<< HEAD
       PL_ASSERT(this->down_ != nullptr);
       this->valueOrRoot_.root = root;
     }
@@ -554,86 +434,6 @@
     return ret;
   }
 
-=======
-      PL_ASSERT(this->down_ != NULL);
-      this->valueOrRoot_.root = root;
-    }
-
-    ValueType &GetValue() {
-      PL_ASSERT(this->down_ == NULL);
-      return this->valueOrRoot_.value;
-    }
-
-    std::atomic<SkipListInnerNode *> &GetRoot() {
-      PL_ASSERT(this->down_ != NULL);
-      return this->valueOrRoot_.root;
-    }
-
-   private:
-    // value when down is null
-    // otherwise root
-    union valueOrRoot {
-      ValueType value;
-      std::atomic<SkipListInnerNode *> root;
-    } valueOrRoot_;
-  };
-
-  // this one provides the abstract interfaces
-  class SkipListIterator;
-  class ForwardIterator;
-  class ReversedIterator;
-
-  /*
-   * Insert() - Insert a key-value pair
-   *
-   * This function returns false if value already exists
-   * If CAS fails this function retries until it succeeds
-   */
-  bool Insert(const KeyType &key, const ValueType &value) {
-    LOG_TRACE("Insert called!");
-    EpochManager::EpochNode *epoch_node_p = epoch_manager_.JoinEpoch();
-    OperationContext ctx{epoch_node_p};
-    bool ret = InsertNode(key, value, ctx);
-    epoch_manager_.LeaveEpoch(epoch_node_p);
-    return ret;
-  }
-
-  /*
-   * ConditionalInsert() - Insert a key-value pair only if a given
-   *                       predicate fails for all values with a key
-   *
-   * If return true then the value has been inserted
-   * If return false then the value is not inserted. The reason could be
-   * predicates returning true for one of the values of a given key
-   * or because the value is already in the index
-   */
-  bool ConditionalInsert(const KeyType &key, const ValueType &value,
-                         std::function<bool(const void *)> predicate,
-                         bool *predicate_satisfied) {
-    LOG_TRACE("Cond Insert called!");
-    EpochManager::EpochNode *epoch_node_p = epoch_manager_.JoinEpoch();
-    OperationContext ctx{epoch_node_p};
-    // TODO: Insert key value pair to the skiplist with predicate
-    epoch_manager_.LeaveEpoch(epoch_node_p);
-    return false;
-  }
-
-  /*
-   * Delete() - Remove a key-value pair from the tree
-   *
-   * This function returns false if the key and value pair does not
-   * exist. Return true if delete succeeds
-   */
-  bool Delete(const KeyType &key) {
-    LOG_TRACE("Delete called!");
-    EpochManager::EpochNode *epoch_node_p = epoch_manager_.JoinEpoch();
-    OperationContext ctx{epoch_node_p};
-    SkipListBaseNode *node = DeleteNode(key, ctx);
-    epoch_manager_.LeaveEpoch(epoch_node_p);
-    return node != nullptr;
-  }
-
->>>>>>> ebf93ca6
   /*
    * GetValue() - Fill a value list with values stored
    *
@@ -643,23 +443,16 @@
    * The return value is used to indicate whether the value set
    * is empty or not
    */
-<<<<<<< HEAD
   void GetValue(UNUSED_ATTRIBUTE const KeyType &search_key,
                 UNUSED_ATTRIBUTE std::vector<ValueType> &value_list) {
     LOG_TRACE("GetValue()");
     auto *epoch_node_p = epoch_manager_.JoinEpoch();
-=======
-  void GetValue(const KeyType &search_key, std::vector<ValueType> &value_list) {
-    LOG_TRACE("GetValue()");
-    EpochManager::EpochNode *epoch_node_p = epoch_manager_.JoinEpoch();
->>>>>>> ebf93ca6
     OperationContext ctx{epoch_node_p};
     // TODO: call contatiner to fillin the value_list
     epoch_manager_.LeaveEpoch(epoch_node_p);
     return;
   }
 
-<<<<<<< HEAD
   ForwardIterator ForwardBegin() { return ForwardIterator{}; }
 
   // returns a forward iterator from the key
@@ -672,17 +465,6 @@
   ReversedIterator ReverseBegin(UNUSED_ATTRIBUTE KeyType &startsKey) {
     return ReversedIterator{};
   };
-=======
-  // returns a forward iterator from the very beginning
-  ForwardIterator ForwardBegin();
-
-  // returns a forward iterator from the key
-  ForwardIterator ForwardBegin(KeyType &startsKey);
-
-  ReversedIterator ReverseBegin();
-
-  ReversedIterator ReverseBegin(KeyType &startsKey);
->>>>>>> ebf93ca6
 
   /*
    * PerformGC() - Interface function for external users to
@@ -767,13 +549,6 @@
     return !KeyCmpGreater(key1, key2);
   }
 
-<<<<<<< HEAD
-=======
-  ///////////////////////////////////////////////////////////////////
-  // Value Comparison Member
-  ///////////////////////////////////////////////////////////////////
-
->>>>>>> ebf93ca6
   /*
    * ValueCmpEqual() - Compares whether two values are equal
    */
@@ -785,39 +560,25 @@
   // has a inside linked list in which every node represents an epoch
   class EpochManager {
    public:
-<<<<<<< HEAD
     class EpochNode {};
 
     bool AddGarbageNode(UNUSED_ATTRIBUTE EpochNode *epoch_node,
                         UNUSED_ATTRIBUTE SkipListBaseNode *node) {
       return true;
     }
-=======
-    class EpochNode;
-
-    bool AddGarbageNode(EpochNode *epoch_node, SkipListBaseNode *node);
->>>>>>> ebf93ca6
     /*
      * return the current EpochNode
      * need to add the reference count of current EpochNode
      */
-<<<<<<< HEAD
 
     EpochNode *JoinEpoch() { return nullptr; };
-=======
-    EpochNode *JoinEpoch();
->>>>>>> ebf93ca6
 
     /*
      * leaves current EpochNode
      * should maintain atomicity when counting the reference
      */
-<<<<<<< HEAD
 
     void LeaveEpoch(UNUSED_ATTRIBUTE EpochNode *node){};
-=======
-    void LeaveEpoch(EpochNode *node);
->>>>>>> ebf93ca6
 
     /*
      * NewEpoch() - start new epoch after the call
@@ -825,11 +586,7 @@
      * begins new Epoch that caused by the
      * Need to atomically maintain the epoch list
      */
-<<<<<<< HEAD
     void NewEpoch(){};
-=======
-    void NewEpoch();
->>>>>>> ebf93ca6
 
     /*
      * ClearEpoch() - Sweep the chain of epoch and free memory
@@ -840,12 +597,8 @@
      * NOTE: There is no race condition in this function since it is
      * only called by the cleaner thread
      */
-<<<<<<< HEAD
 
     void ClearEpoch() {}
-=======
-    void ClearEpoch();
->>>>>>> ebf93ca6
   };
 
   /*
@@ -854,7 +607,6 @@
    */
   class NodeManager {
    public:
-<<<<<<< HEAD
     /*
      * GetSkipListNode() - getSkipListNode with only key and isHead settled
      */
@@ -890,12 +642,6 @@
       return tmp;
     }
     void ReturnSkipListNode(SkipListBaseNode *node) { delete node; }
-=======
-    SkipListBaseNode *GetSkipListNode();
-    void ReturnSkipListNode(SkipListBaseNode *node);
-
-    std::atomic<int> NodeNum;
->>>>>>> ebf93ca6
   };
 
   /*
@@ -905,16 +651,9 @@
    */
   class OperationContext {
    public:
-<<<<<<< HEAD
     typename EpochManager::EpochNode *epoch_node_;
     OperationContext(typename EpochManager::EpochNode *epoch_node)
         : epoch_node_(epoch_node) {}
-=======
-    EpochManager::EpochNode *epoch_node_;
-    OperationContext(EpochManager::EpochNode *epoch_node)
-        : epoch_node_(epoch_node)
-    {}
->>>>>>> ebf93ca6
   };
 };
 }  // namespace index
