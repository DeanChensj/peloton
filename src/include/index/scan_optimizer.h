//===----------------------------------------------------------------------===//
//
//                         Peloton
//
// index.h
//
// Identification: src/include/index/scan_optimizer.h
//
// Copyright (c) 2015-16, Carnegie Mellon University Database Group
//
//===----------------------------------------------------------------------===//

#pragma once

#include <vector>

#include "index/index.h"
#include "common/logger.h"
#include "catalog/schema.h"
#include "storage/tuple.h"

#include "index/index_util.h"

namespace catalog {
class Schema;
}

namespace storage {
class Tuple;
}

namespace peloton {
namespace index {

/*
 * class ConjunctionScanPredicate - Represents a series of AND-ed predicates
 *
 * This class does not store the predicate itself (they should be stored as
 * vectors elsewhere)
 *
 * There are two corner cases with this class: full index scan and point query
 *
 * For full index scan, no key allocation is done, and both low key and high key
 * should not be touched on all cases, including construction of bounds and
 * value late binding. For point query, only the low key should be touched,
 * and it is exactly the key for construction of lower bound and for value
 * late binding
 */
class ConjunctionScanPredicate {
 private:
  // This is the list holding indices of the upper bound and lower bound
  // for the scan key. We only keep index in the corresponding Value[]
  // since some values might not be able to bind when constructing the
  // IndexScanPlan
  //
  // The length of this vector should equal the number of columns in
  // index key
  std::vector<std::pair<oid_t, oid_t>> value_index_list_;

  // This vector holds indices for those index key columns that have
  // a free variable
  // We use this to speed up value binding since we could just skip
  // columns that do not have a free variable
  //
  // The element is a pair of oid_t. The first oid_t is the index
  // in index key that needs a binding, and the second oid_t is the
  // index inside the new Value array during late binding
  std::vector<std::pair<oid_t, oid_t>> low_key_bind_list_;
  std::vector<std::pair<oid_t, oid_t>> high_key_bind_list_;

  // Whether the query is a point query.
  //
  // If is point query then the ubound and lbound index must be equal
  bool is_point_query_;

  // Only queries with > >= == < <= get a chance to be optimized
  // i.e. those with IN NOT IN LIKE NOT LIKE NOT EQUAL could not be optimized
  // and they will result in an index scan
  //
  // There is a trick to make the situation less miserable: if there are
  // many conjunctive predicates, and if one of them require a full index
  // scan, then we do not conduct index scan multiple times, and instead
  // only a full index scan is done and we let the index scan plan to
  // filter tuples using its full predicate
  bool full_index_scan_;

  // These two represents low key and high key of the predicate scan
  // We fill in these two values using the information available as much as
  // we can, and if there are still values missing (that needs to be bound at
  // run time, then just leave them there and bind at run time) they are left
  // blank, and we use these two keys as template to construct search key
  // at run time
  storage::Tuple *low_key_p_;
  storage::Tuple *high_key_p_;

 public:
  /*
   * Construction - Initializes boundary keys
   */
  ConjunctionScanPredicate(Index *index_p, const std::vector<Value> &value_list,
                           const std::vector<oid_t> &tuple_column_id_list,
                           const std::vector<ExpressionType> &expr_list) {

    // It contains a pointer to the index key schema
    IndexMetadata *metadata_p = index_p->GetMetadata();

    // If there are expressions that result in full index scan
    // then this flag is set, and we do not construct lower bound
    //
    // Actually if we do not do this optimization, ConstructScanInterval()
    // could still correctly construct all bounds as +/-Inf, but the index
    // scanner does not know that we will do a table scan so in the case
    // of multiple disjunctive predicates there might be multiple scan
    // which is wasteful since a single index full scan should cover all cases
    full_index_scan_ = HasNonOptimizablePredicate(expr_list);

    // Only construct the two keys when full table scan is unnecessary
    if (full_index_scan_ == false) {
      // Then allocate storage for key template

      // Give it a schema and true flag to let the constructor allocate
      // memory for holding fields inside the tuple
      //
      // The schema will not be freed by tuple, but its internal data array will
      low_key_p_ = new storage::Tuple(metadata_p->GetKeySchema(), true);
      high_key_p_ = new storage::Tuple(metadata_p->GetKeySchema(), true);

      // This further initializes is_point_query flag, and then
      // fill the high key and low key with boundary values
      ConstructScanInterval(index_p, value_list, tuple_column_id_list,
                            expr_list);
    } else {
      // This will not be touched in the destructor
      low_key_p_ = nullptr;
      high_key_p_ = nullptr;

      // This must hold since full table scan could not be point query
      is_point_query_ = false;
    }

    return;
  }

  /*
   * Copy Constructor - Deleted
   *
   * This was deleted to avoid copying the two member pointers without
   * a clear pointer ownership
   */
  ConjunctionScanPredicate(const ConjunctionScanPredicate &) = delete;

  /*
   * operator= - Deleted
   *
   * Same reason as deleting the copy constructor
   */
  ConjunctionScanPredicate &operator=(const ConjunctionScanPredicate &) =
      delete;

  /*
   * Move assignment - Deleted
   *
   * Same reason as deleting the copy constructor
   */
  ConjunctionScanPredicate &operator=(ConjunctionScanPredicate &&) = delete;

  /*
   * Move Constructor - Clear the child pointer in the old predicate
   */
  ConjunctionScanPredicate(ConjunctionScanPredicate &&other)
      : value_index_list_{std::move(other.value_index_list_)},
        low_key_bind_list_{std::move(other.low_key_bind_list_)},
        high_key_bind_list_{std::move(other.high_key_bind_list_)},
        is_point_query_(other.is_point_query_),
        full_index_scan_{other.full_index_scan_},
        low_key_p_{other.low_key_p_},
        high_key_p_{other.high_key_p_} {
    // Clear the original object
    other.low_key_p_ = nullptr;
    other.high_key_p_ = nullptr;

    return;
  }

  /*
   * Destructor - Deletes low key and high key template tuples
   *
   * NOTE: If there is memory leak then it is likely to be caused
   * by pointer ownership problem brought about by Tuple and Value
   *
   * NOTE 2: We must check whether the pointer is nullptr, since for a
   * move constructor it is possible that the keys are cleared
   */
  ~ConjunctionScanPredicate() {
    if (low_key_p_ != nullptr) {
      delete low_key_p_;

      PL_ASSERT(high_key_p_ != nullptr);
    }

    if (high_key_p_ != nullptr) {
      delete high_key_p_;
    }

    return;
  }

  /*
   * BindValueToIndexKey() - Bind the value to a column of a given tuple
   *
   * This function binds the given value to the given column of a given key,
   * if the value is not a placeholder for late binding. If it is, then
   * it does not bind actual value, but instead return the index of the
   * value object for future binding.
   *
   * If this function is called for late binding then caller is responsible
   * for checking return value not being INVALID_OID, since during late binding
   * stage all values must be valid
   *
   * NOTE: This function is made static to reflact the fact that it does not
   * require any data member
   */
  static oid_t BindValueToIndexKey(Index *index_p, const Value &value,
                                   storage::Tuple *index_key_p, oid_t index) {
    ValueType bind_type = value.GetValueType();

    if (bind_type == VALUE_TYPE_PARAMETER_OFFSET) {
      return static_cast<oid_t>(ValuePeeker::PeekParameterOffset(value));
    }

    // This is the type of the actual column
    ValueType column_type = index_key_p->GetType(index);

    // If the given value's type equals expected type for the column then
    // set value directly
    // Otherwise we need to cast the value first
    if (column_type == bind_type) {
      index_key_p->SetValue(index, value, index_p->GetPool());
    } else {
      index_key_p->SetValue(index, value.CastAs(column_type),
                            index_p->GetPool());
    }

    return INVALID_OID;
  }

  /*
   * ConstructScanInterval() - Find value indices for scan start key and end key
   *
   * NOTE: Currently only AND operation is supported inside IndexScanPlan, in a
   * sense that we buffer the binding between key columns and actual values in
   * the IndexScanPlan object, assuming that for each column there is only one
   * interval to scan, such that the scan could be classified by its high key
   * and low key. This is true for AND, but not true for OR
   *
   * NOTE 2: This function should not be called if full_index_scan is true
   */
  void ConstructScanInterval(Index *index_p,
                             const std::vector<Value> &value_list,
                             const std::vector<oid_t> &tuple_column_id_list,
                             const std::vector<ExpressionType> &expr_list) {

    // This must hold for all cases
    PL_ASSERT(tuple_column_id_list.size() == expr_list.size());

    // We need to check index key schema
    const IndexMetadata *metadata_p = index_p->GetMetadata();

    // This function will modify value_index_list, but value_index_list
    // should have capacity 0 to avoid further problems
    is_point_query_ = FindValueIndex(metadata_p, tuple_column_id_list,
                                     expr_list, value_index_list_);

    // value_index_list should be of the same length as the index key
    // schema, since it maps index key column to indices inside value_list
    PL_ASSERT(metadata_p->GetColumnCount() == value_index_list_.size());
<<<<<<< HEAD

    LOG_DEBUG("Constructing scan interval. Point query = %d", is_point_query_);

=======
    
    LOG_TRACE("Constructing scan interval. Point query = %d", is_point_query_);
    
>>>>>>> 467ccffc
    // For each column in the index key, if there is not a bound
    // representable as Value object then we use min and max of the
    // corresponding type
    for (oid_t i = 0; i < value_index_list_.size(); i++) {
      const std::pair<oid_t, oid_t> &index_pair = value_index_list_[i];

      // We use the type of the current index key column to get the
      // +Inf, -Inf and/or casted type for Value object
      ValueType index_key_column_type = metadata_p->GetKeySchema()->GetType(i);

      // If the lower bound of this column is not specified by the predicate
      // then we fill it with the minimum
      //
      // Also do the same for upper bound
      if (index_pair.first == INVALID_OID) {
        PL_ASSERT(is_point_query_ == false);

        // We set the value using index's varlen pool, if any VARCHAR is
        // involved (this is OK since the routine only runs for once)
        low_key_p_->SetValue(i, Value::GetMinValue(index_key_column_type),
                             index_p->GetPool());
      } else {
        oid_t bind_ret = BindValueToIndexKey(
            index_p, value_list[index_pair.first], low_key_p_, i);

        if (bind_ret != INVALID_OID) {
          LOG_TRACE("Low key for column %u needs late binding!", i);

          // The first element is index, and the second element
          // is the return value, which is the future index in the
          // value object array
          low_key_bind_list_.push_back(std::make_pair(i, bind_ret));
        }
      }

      // Only bind the second half if point query is false
      if (is_point_query_ == false) {

        if (index_pair.second == INVALID_OID) {

          // We set the value using index's varlen pool, if any VARCHAR is
          // involved (this is OK since the routine only runs for once)
          high_key_p_->SetValue(i, Value::GetMaxValue(index_key_column_type),
                                index_p->GetPool());
        } else {
          oid_t bind_ret = BindValueToIndexKey(
              index_p, value_list[index_pair.second], high_key_p_, i);

          if (bind_ret != INVALID_OID) {
            LOG_INFO("High key for column %u needs late binding!", i);

            // The first element is index, and the second element
            // is the return value, which is the future index in the
            // value object array
            high_key_bind_list_.push_back(std::make_pair(i, bind_ret));
          }
        }
      }  // if is point query == false
    }    // for index_pair in the list

    return;
  }

  /*
   * LateBind() - Bind values to all columns of a given index key according
   *              to the previous planning result
   *
   * This function assumes that all values must be valid and should not
   * be placeholders
   *
   * NOTE: This function could not be called if full_index_scan is true
   */
  void LateBind(Index *index_p, const std::vector<Value> &value_list,
                const std::vector<std::pair<oid_t, oid_t>> key_bind_list,
                storage::Tuple *index_key_p) {
    PL_ASSERT(full_index_scan_ == false);

    // For each item <key column index, value list index> do the binding job
    for (auto &bind_item : key_bind_list) {
      oid_t bind_ret = BindValueToIndexKey(
          index_p, value_list[bind_item.second], index_key_p, bind_item.first);

      // This could not be other values since all values must be
      // valid during the binding stage
      PL_ASSERT(bind_ret == INVALID_OID);
      (void)bind_ret;
    }

    return;
  }

  /*
   * LateBindValues() - Late bind values given in the argument to the high key
   *                    and low key inside this object
   *
   * NOTE: This function is not thread-safe since if multiple threads are
   * calling this function, then the outcome is undefined. But anyway this
   * should be called together with IndexScanPlan's SetParameterValues(), so
   * if that function is not multithreaded then it is OK for this to be not
   * multithreaded
   *
   * NOTE 2: If the current query is point query then we only bind the low key
   * since for point query there is one query key
   *
   * NOTE 3: This function could not be called if full_index_scan if true
   */
  void LateBindValues(Index *index_p, const std::vector<Value> &value_list) {
    PL_ASSERT(full_index_scan_ == false);

    // Bind values to low key and high key respectively
    LateBind(index_p, value_list, low_key_bind_list_, low_key_p_);

    if (is_point_query_ == false) {
      LateBind(index_p, value_list, high_key_bind_list_, high_key_p_);
    }

    return;
  }

  /*
   * IsFullIndexScan() - Return whether this conjunction predicate is a full
   *                     index scan
   */
  inline bool IsFullIndexScan() const { return full_index_scan_; }

  /*
   * IsPointQuery() - Returns whether this conjunction is a point query
   */
  inline bool IsPointQuery() const { return is_point_query_; }

  /*
   * GetLowKey() - Returns the scan low key if this is not a point query
   *
   * For point queries assertion fails, since it is mandatory to call another
   * version of the same function to get query key for point query
   */
  inline const storage::Tuple *GetLowKey() const {
    PL_ASSERT(is_point_query_ == false);
    PL_ASSERT(full_index_scan_ == false);

    return low_key_p_;
  }

  /*
   * GetHighKey() - Returns the scan high key
   *
   * For point queries assertion fails, since there is no high key
   * for a point query
   */
  inline const storage::Tuple *GetHighKey() const {
    PL_ASSERT(is_point_query_ == false);
    PL_ASSERT(full_index_scan_ == false);

    return high_key_p_;
  }

  /*
   * GetPointQueryKey() - Returns the key for point query
   *
   * This function could only be called if the current query is a point query
   */
  inline const storage::Tuple *GetPointQueryKey() const {
    PL_ASSERT(is_point_query_ == true);
    PL_ASSERT(full_index_scan_ == false);

    return low_key_p_;
  }

  /*
   * GetBindingCount() - Returns the number of bindings that must be done
   *
   * This function is majorly for debugging purposes. Non-debugging
   * routines may call this function but the return value is not quite
   * enlightening
   */
  inline size_t GetBindingCount() const {
    return low_key_bind_list_.size() + high_key_bind_list_.size();
  }
};

/////////////////////////////////////////////////////////////////////
// End of class definition
/////////////////////////////////////////////////////////////////////

/////////////////////////////////////////////////////////////////////
// Start of another class definition
/////////////////////////////////////////////////////////////////////

/*
 * class IndexScanPredicate - The predicate for index scan
 *
 * This class maintains planner information about index scan, especially
 * columns involved in the index scan and their corresponding values.
 *
 * Please note that this class represents the most general form of scan
 * predicate that does not have any other constraints
 */
class IndexScanPredicate {
 private:
  // This holds all conjunctions which are assumed to be connected
  // together by disjunctions
  std::vector<ConjunctionScanPredicate> conjunction_list_;

  // This is the OR of all full_index_scan field in existing conjunction lists
  // If this is true then we could simply do an index scan and return all
  // entries inside the index rather than doing scans on each conjunction
  // predicate first and then do a union using hash table
  bool full_index_scan_;

 public:
  /*
   * Constructor - Initialize nothing
   */
  IndexScanPredicate() : conjunction_list_{}, full_index_scan_{false} {}

  /*
   * AddConjunctionScanPredicate() - Adds a conjunction scan predicate
   *                                 i.e. (attr op value) AND (attr2 op value)..
   *
   * This is the basic unit that we scan the index. If one of the conjunction
   * predicates are full index scan due to an expression that is not
   * optimizable, then we just set the full_index_scan flag inside this
   * object and always does full index scan
   *
   * Also note that for full index scan we do not need to bind the actual value
   * because anyway a full scan will be conducted and there is no point
   * updating the low key and high key
   */
  void AddConjunctionScanPredicate(
      Index *index_p, const std::vector<Value> &value_list,
      const std::vector<oid_t> &tuple_column_id_list,
      const std::vector<ExpressionType> &expr_list) {
    // Construct a conjunction predicate in-place and initialize all
    // low key and high key and binding slots
    conjunction_list_.emplace_back(index_p, value_list, tuple_column_id_list,
                                   expr_list);

    // If any of the newly added predicate results in a full index scan
    // then the entire predicate is a scan
    full_index_scan_ =
        full_index_scan_ || conjunction_list_.back().IsFullIndexScan();

    return;
  }

  /*
   * LateBindValues() - Bind values to all conjunction predicates of the
   *                    index scan predicate
   *
   * This function only operates on all predicates present in the array, and
   * are not responsible for future addition of predicates if any
   *
   * If the current predicate has already degraded into a full index scan, then
   * this function simply return, since there is no point updating the low
   * key and high key with full index scan
   */
  void LateBindValues(Index *index_p, const std::vector<Value> &value_list) {
    if (full_index_scan_ == true) {
      LOG_INFO("Fast path: For full index scan do not bind");

      return;
    }

    // For every conjunction predicate, bind value on them one by one
    for (ConjunctionScanPredicate &conjunction_item : conjunction_list_) {
      // This should be true since this object's index scan flag is an "OR"
      // of all elements in the array
      PL_ASSERT(conjunction_item.IsFullIndexScan() == false);

      conjunction_item.LateBindValues(index_p, value_list);
    }

    return;
  }

  /*
   * GetConjunctionList() - Returns the conjunction list to caller
   *
   * The returned value is a const reference which means it is read-only
   * and that all modifications should be done through member function call
   */
  inline const std::vector<ConjunctionScanPredicate> &GetConjunctionList()
      const {
    return conjunction_list_;
  }

  /*
   * IsFullIndexScan() - Returns whether the entire predicate should be
   *                     done by one and only one full index scan
   */
  inline bool IsFullIndexScan() const { return full_index_scan_; }
};

}  // End index namespace
}  // End peloton namespace
<|MERGE_RESOLUTION|>--- conflicted
+++ resolved
@@ -1,580 +1,574 @@
-//===----------------------------------------------------------------------===//
-//
-//                         Peloton
-//
-// index.h
-//
-// Identification: src/include/index/scan_optimizer.h
-//
-// Copyright (c) 2015-16, Carnegie Mellon University Database Group
-//
-//===----------------------------------------------------------------------===//
-
-#pragma once
-
-#include <vector>
-
-#include "index/index.h"
-#include "common/logger.h"
-#include "catalog/schema.h"
-#include "storage/tuple.h"
-
-#include "index/index_util.h"
-
-namespace catalog {
-class Schema;
-}
-
-namespace storage {
-class Tuple;
-}
-
-namespace peloton {
-namespace index {
-
-/*
- * class ConjunctionScanPredicate - Represents a series of AND-ed predicates
- *
- * This class does not store the predicate itself (they should be stored as
- * vectors elsewhere)
- *
- * There are two corner cases with this class: full index scan and point query
- *
- * For full index scan, no key allocation is done, and both low key and high key
- * should not be touched on all cases, including construction of bounds and
- * value late binding. For point query, only the low key should be touched,
- * and it is exactly the key for construction of lower bound and for value
- * late binding
- */
-class ConjunctionScanPredicate {
- private:
-  // This is the list holding indices of the upper bound and lower bound
-  // for the scan key. We only keep index in the corresponding Value[]
-  // since some values might not be able to bind when constructing the
-  // IndexScanPlan
-  //
-  // The length of this vector should equal the number of columns in
-  // index key
-  std::vector<std::pair<oid_t, oid_t>> value_index_list_;
-
-  // This vector holds indices for those index key columns that have
-  // a free variable
-  // We use this to speed up value binding since we could just skip
-  // columns that do not have a free variable
-  //
-  // The element is a pair of oid_t. The first oid_t is the index
-  // in index key that needs a binding, and the second oid_t is the
-  // index inside the new Value array during late binding
-  std::vector<std::pair<oid_t, oid_t>> low_key_bind_list_;
-  std::vector<std::pair<oid_t, oid_t>> high_key_bind_list_;
-
-  // Whether the query is a point query.
-  //
-  // If is point query then the ubound and lbound index must be equal
-  bool is_point_query_;
-
-  // Only queries with > >= == < <= get a chance to be optimized
-  // i.e. those with IN NOT IN LIKE NOT LIKE NOT EQUAL could not be optimized
-  // and they will result in an index scan
-  //
-  // There is a trick to make the situation less miserable: if there are
-  // many conjunctive predicates, and if one of them require a full index
-  // scan, then we do not conduct index scan multiple times, and instead
-  // only a full index scan is done and we let the index scan plan to
-  // filter tuples using its full predicate
-  bool full_index_scan_;
-
-  // These two represents low key and high key of the predicate scan
-  // We fill in these two values using the information available as much as
-  // we can, and if there are still values missing (that needs to be bound at
-  // run time, then just leave them there and bind at run time) they are left
-  // blank, and we use these two keys as template to construct search key
-  // at run time
-  storage::Tuple *low_key_p_;
-  storage::Tuple *high_key_p_;
-
- public:
-  /*
-   * Construction - Initializes boundary keys
-   */
-  ConjunctionScanPredicate(Index *index_p, const std::vector<Value> &value_list,
-                           const std::vector<oid_t> &tuple_column_id_list,
-                           const std::vector<ExpressionType> &expr_list) {
-
-    // It contains a pointer to the index key schema
-    IndexMetadata *metadata_p = index_p->GetMetadata();
-
-    // If there are expressions that result in full index scan
-    // then this flag is set, and we do not construct lower bound
-    //
-    // Actually if we do not do this optimization, ConstructScanInterval()
-    // could still correctly construct all bounds as +/-Inf, but the index
-    // scanner does not know that we will do a table scan so in the case
-    // of multiple disjunctive predicates there might be multiple scan
-    // which is wasteful since a single index full scan should cover all cases
-    full_index_scan_ = HasNonOptimizablePredicate(expr_list);
-
-    // Only construct the two keys when full table scan is unnecessary
-    if (full_index_scan_ == false) {
-      // Then allocate storage for key template
-
-      // Give it a schema and true flag to let the constructor allocate
-      // memory for holding fields inside the tuple
-      //
-      // The schema will not be freed by tuple, but its internal data array will
-      low_key_p_ = new storage::Tuple(metadata_p->GetKeySchema(), true);
-      high_key_p_ = new storage::Tuple(metadata_p->GetKeySchema(), true);
-
-      // This further initializes is_point_query flag, and then
-      // fill the high key and low key with boundary values
-      ConstructScanInterval(index_p, value_list, tuple_column_id_list,
-                            expr_list);
-    } else {
-      // This will not be touched in the destructor
-      low_key_p_ = nullptr;
-      high_key_p_ = nullptr;
-
-      // This must hold since full table scan could not be point query
-      is_point_query_ = false;
-    }
-
-    return;
-  }
-
-  /*
-   * Copy Constructor - Deleted
-   *
-   * This was deleted to avoid copying the two member pointers without
-   * a clear pointer ownership
-   */
-  ConjunctionScanPredicate(const ConjunctionScanPredicate &) = delete;
-
-  /*
-   * operator= - Deleted
-   *
-   * Same reason as deleting the copy constructor
-   */
-  ConjunctionScanPredicate &operator=(const ConjunctionScanPredicate &) =
-      delete;
-
-  /*
-   * Move assignment - Deleted
-   *
-   * Same reason as deleting the copy constructor
-   */
-  ConjunctionScanPredicate &operator=(ConjunctionScanPredicate &&) = delete;
-
-  /*
-   * Move Constructor - Clear the child pointer in the old predicate
-   */
-  ConjunctionScanPredicate(ConjunctionScanPredicate &&other)
-      : value_index_list_{std::move(other.value_index_list_)},
-        low_key_bind_list_{std::move(other.low_key_bind_list_)},
-        high_key_bind_list_{std::move(other.high_key_bind_list_)},
-        is_point_query_(other.is_point_query_),
-        full_index_scan_{other.full_index_scan_},
-        low_key_p_{other.low_key_p_},
-        high_key_p_{other.high_key_p_} {
-    // Clear the original object
-    other.low_key_p_ = nullptr;
-    other.high_key_p_ = nullptr;
-
-    return;
-  }
-
-  /*
-   * Destructor - Deletes low key and high key template tuples
-   *
-   * NOTE: If there is memory leak then it is likely to be caused
-   * by pointer ownership problem brought about by Tuple and Value
-   *
-   * NOTE 2: We must check whether the pointer is nullptr, since for a
-   * move constructor it is possible that the keys are cleared
-   */
-  ~ConjunctionScanPredicate() {
-    if (low_key_p_ != nullptr) {
-      delete low_key_p_;
-
-      PL_ASSERT(high_key_p_ != nullptr);
-    }
-
-    if (high_key_p_ != nullptr) {
-      delete high_key_p_;
-    }
-
-    return;
-  }
-
-  /*
-   * BindValueToIndexKey() - Bind the value to a column of a given tuple
-   *
-   * This function binds the given value to the given column of a given key,
-   * if the value is not a placeholder for late binding. If it is, then
-   * it does not bind actual value, but instead return the index of the
-   * value object for future binding.
-   *
-   * If this function is called for late binding then caller is responsible
-   * for checking return value not being INVALID_OID, since during late binding
-   * stage all values must be valid
-   *
-   * NOTE: This function is made static to reflact the fact that it does not
-   * require any data member
-   */
-  static oid_t BindValueToIndexKey(Index *index_p, const Value &value,
-                                   storage::Tuple *index_key_p, oid_t index) {
-    ValueType bind_type = value.GetValueType();
-
-    if (bind_type == VALUE_TYPE_PARAMETER_OFFSET) {
-      return static_cast<oid_t>(ValuePeeker::PeekParameterOffset(value));
-    }
-
-    // This is the type of the actual column
-    ValueType column_type = index_key_p->GetType(index);
-
-    // If the given value's type equals expected type for the column then
-    // set value directly
-    // Otherwise we need to cast the value first
-    if (column_type == bind_type) {
-      index_key_p->SetValue(index, value, index_p->GetPool());
-    } else {
-      index_key_p->SetValue(index, value.CastAs(column_type),
-                            index_p->GetPool());
-    }
-
-    return INVALID_OID;
-  }
-
-  /*
-   * ConstructScanInterval() - Find value indices for scan start key and end key
-   *
-   * NOTE: Currently only AND operation is supported inside IndexScanPlan, in a
-   * sense that we buffer the binding between key columns and actual values in
-   * the IndexScanPlan object, assuming that for each column there is only one
-   * interval to scan, such that the scan could be classified by its high key
-   * and low key. This is true for AND, but not true for OR
-   *
-   * NOTE 2: This function should not be called if full_index_scan is true
-   */
-  void ConstructScanInterval(Index *index_p,
-                             const std::vector<Value> &value_list,
-                             const std::vector<oid_t> &tuple_column_id_list,
-                             const std::vector<ExpressionType> &expr_list) {
-
-    // This must hold for all cases
-    PL_ASSERT(tuple_column_id_list.size() == expr_list.size());
-
-    // We need to check index key schema
-    const IndexMetadata *metadata_p = index_p->GetMetadata();
-
-    // This function will modify value_index_list, but value_index_list
-    // should have capacity 0 to avoid further problems
-    is_point_query_ = FindValueIndex(metadata_p, tuple_column_id_list,
-                                     expr_list, value_index_list_);
-
-    // value_index_list should be of the same length as the index key
-    // schema, since it maps index key column to indices inside value_list
-    PL_ASSERT(metadata_p->GetColumnCount() == value_index_list_.size());
-<<<<<<< HEAD
-
-    LOG_DEBUG("Constructing scan interval. Point query = %d", is_point_query_);
-
-=======
-    
-    LOG_TRACE("Constructing scan interval. Point query = %d", is_point_query_);
-    
->>>>>>> 467ccffc
-    // For each column in the index key, if there is not a bound
-    // representable as Value object then we use min and max of the
-    // corresponding type
-    for (oid_t i = 0; i < value_index_list_.size(); i++) {
-      const std::pair<oid_t, oid_t> &index_pair = value_index_list_[i];
-
-      // We use the type of the current index key column to get the
-      // +Inf, -Inf and/or casted type for Value object
-      ValueType index_key_column_type = metadata_p->GetKeySchema()->GetType(i);
-
-      // If the lower bound of this column is not specified by the predicate
-      // then we fill it with the minimum
-      //
-      // Also do the same for upper bound
-      if (index_pair.first == INVALID_OID) {
-        PL_ASSERT(is_point_query_ == false);
-
-        // We set the value using index's varlen pool, if any VARCHAR is
-        // involved (this is OK since the routine only runs for once)
-        low_key_p_->SetValue(i, Value::GetMinValue(index_key_column_type),
-                             index_p->GetPool());
-      } else {
-        oid_t bind_ret = BindValueToIndexKey(
-            index_p, value_list[index_pair.first], low_key_p_, i);
-
-        if (bind_ret != INVALID_OID) {
-          LOG_TRACE("Low key for column %u needs late binding!", i);
-
-          // The first element is index, and the second element
-          // is the return value, which is the future index in the
-          // value object array
-          low_key_bind_list_.push_back(std::make_pair(i, bind_ret));
-        }
-      }
-
-      // Only bind the second half if point query is false
-      if (is_point_query_ == false) {
-
-        if (index_pair.second == INVALID_OID) {
-
-          // We set the value using index's varlen pool, if any VARCHAR is
-          // involved (this is OK since the routine only runs for once)
-          high_key_p_->SetValue(i, Value::GetMaxValue(index_key_column_type),
-                                index_p->GetPool());
-        } else {
-          oid_t bind_ret = BindValueToIndexKey(
-              index_p, value_list[index_pair.second], high_key_p_, i);
-
-          if (bind_ret != INVALID_OID) {
-            LOG_INFO("High key for column %u needs late binding!", i);
-
-            // The first element is index, and the second element
-            // is the return value, which is the future index in the
-            // value object array
-            high_key_bind_list_.push_back(std::make_pair(i, bind_ret));
-          }
-        }
-      }  // if is point query == false
-    }    // for index_pair in the list
-
-    return;
-  }
-
-  /*
-   * LateBind() - Bind values to all columns of a given index key according
-   *              to the previous planning result
-   *
-   * This function assumes that all values must be valid and should not
-   * be placeholders
-   *
-   * NOTE: This function could not be called if full_index_scan is true
-   */
-  void LateBind(Index *index_p, const std::vector<Value> &value_list,
-                const std::vector<std::pair<oid_t, oid_t>> key_bind_list,
-                storage::Tuple *index_key_p) {
-    PL_ASSERT(full_index_scan_ == false);
-
-    // For each item <key column index, value list index> do the binding job
-    for (auto &bind_item : key_bind_list) {
-      oid_t bind_ret = BindValueToIndexKey(
-          index_p, value_list[bind_item.second], index_key_p, bind_item.first);
-
-      // This could not be other values since all values must be
-      // valid during the binding stage
-      PL_ASSERT(bind_ret == INVALID_OID);
-      (void)bind_ret;
-    }
-
-    return;
-  }
-
-  /*
-   * LateBindValues() - Late bind values given in the argument to the high key
-   *                    and low key inside this object
-   *
-   * NOTE: This function is not thread-safe since if multiple threads are
-   * calling this function, then the outcome is undefined. But anyway this
-   * should be called together with IndexScanPlan's SetParameterValues(), so
-   * if that function is not multithreaded then it is OK for this to be not
-   * multithreaded
-   *
-   * NOTE 2: If the current query is point query then we only bind the low key
-   * since for point query there is one query key
-   *
-   * NOTE 3: This function could not be called if full_index_scan if true
-   */
-  void LateBindValues(Index *index_p, const std::vector<Value> &value_list) {
-    PL_ASSERT(full_index_scan_ == false);
-
-    // Bind values to low key and high key respectively
-    LateBind(index_p, value_list, low_key_bind_list_, low_key_p_);
-
-    if (is_point_query_ == false) {
-      LateBind(index_p, value_list, high_key_bind_list_, high_key_p_);
-    }
-
-    return;
-  }
-
-  /*
-   * IsFullIndexScan() - Return whether this conjunction predicate is a full
-   *                     index scan
-   */
-  inline bool IsFullIndexScan() const { return full_index_scan_; }
-
-  /*
-   * IsPointQuery() - Returns whether this conjunction is a point query
-   */
-  inline bool IsPointQuery() const { return is_point_query_; }
-
-  /*
-   * GetLowKey() - Returns the scan low key if this is not a point query
-   *
-   * For point queries assertion fails, since it is mandatory to call another
-   * version of the same function to get query key for point query
-   */
-  inline const storage::Tuple *GetLowKey() const {
-    PL_ASSERT(is_point_query_ == false);
-    PL_ASSERT(full_index_scan_ == false);
-
-    return low_key_p_;
-  }
-
-  /*
-   * GetHighKey() - Returns the scan high key
-   *
-   * For point queries assertion fails, since there is no high key
-   * for a point query
-   */
-  inline const storage::Tuple *GetHighKey() const {
-    PL_ASSERT(is_point_query_ == false);
-    PL_ASSERT(full_index_scan_ == false);
-
-    return high_key_p_;
-  }
-
-  /*
-   * GetPointQueryKey() - Returns the key for point query
-   *
-   * This function could only be called if the current query is a point query
-   */
-  inline const storage::Tuple *GetPointQueryKey() const {
-    PL_ASSERT(is_point_query_ == true);
-    PL_ASSERT(full_index_scan_ == false);
-
-    return low_key_p_;
-  }
-
-  /*
-   * GetBindingCount() - Returns the number of bindings that must be done
-   *
-   * This function is majorly for debugging purposes. Non-debugging
-   * routines may call this function but the return value is not quite
-   * enlightening
-   */
-  inline size_t GetBindingCount() const {
-    return low_key_bind_list_.size() + high_key_bind_list_.size();
-  }
-};
-
-/////////////////////////////////////////////////////////////////////
-// End of class definition
-/////////////////////////////////////////////////////////////////////
-
-/////////////////////////////////////////////////////////////////////
-// Start of another class definition
-/////////////////////////////////////////////////////////////////////
-
-/*
- * class IndexScanPredicate - The predicate for index scan
- *
- * This class maintains planner information about index scan, especially
- * columns involved in the index scan and their corresponding values.
- *
- * Please note that this class represents the most general form of scan
- * predicate that does not have any other constraints
- */
-class IndexScanPredicate {
- private:
-  // This holds all conjunctions which are assumed to be connected
-  // together by disjunctions
-  std::vector<ConjunctionScanPredicate> conjunction_list_;
-
-  // This is the OR of all full_index_scan field in existing conjunction lists
-  // If this is true then we could simply do an index scan and return all
-  // entries inside the index rather than doing scans on each conjunction
-  // predicate first and then do a union using hash table
-  bool full_index_scan_;
-
- public:
-  /*
-   * Constructor - Initialize nothing
-   */
-  IndexScanPredicate() : conjunction_list_{}, full_index_scan_{false} {}
-
-  /*
-   * AddConjunctionScanPredicate() - Adds a conjunction scan predicate
-   *                                 i.e. (attr op value) AND (attr2 op value)..
-   *
-   * This is the basic unit that we scan the index. If one of the conjunction
-   * predicates are full index scan due to an expression that is not
-   * optimizable, then we just set the full_index_scan flag inside this
-   * object and always does full index scan
-   *
-   * Also note that for full index scan we do not need to bind the actual value
-   * because anyway a full scan will be conducted and there is no point
-   * updating the low key and high key
-   */
-  void AddConjunctionScanPredicate(
-      Index *index_p, const std::vector<Value> &value_list,
-      const std::vector<oid_t> &tuple_column_id_list,
-      const std::vector<ExpressionType> &expr_list) {
-    // Construct a conjunction predicate in-place and initialize all
-    // low key and high key and binding slots
-    conjunction_list_.emplace_back(index_p, value_list, tuple_column_id_list,
-                                   expr_list);
-
-    // If any of the newly added predicate results in a full index scan
-    // then the entire predicate is a scan
-    full_index_scan_ =
-        full_index_scan_ || conjunction_list_.back().IsFullIndexScan();
-
-    return;
-  }
-
-  /*
-   * LateBindValues() - Bind values to all conjunction predicates of the
-   *                    index scan predicate
-   *
-   * This function only operates on all predicates present in the array, and
-   * are not responsible for future addition of predicates if any
-   *
-   * If the current predicate has already degraded into a full index scan, then
-   * this function simply return, since there is no point updating the low
-   * key and high key with full index scan
-   */
-  void LateBindValues(Index *index_p, const std::vector<Value> &value_list) {
-    if (full_index_scan_ == true) {
-      LOG_INFO("Fast path: For full index scan do not bind");
-
-      return;
-    }
-
-    // For every conjunction predicate, bind value on them one by one
-    for (ConjunctionScanPredicate &conjunction_item : conjunction_list_) {
-      // This should be true since this object's index scan flag is an "OR"
-      // of all elements in the array
-      PL_ASSERT(conjunction_item.IsFullIndexScan() == false);
-
-      conjunction_item.LateBindValues(index_p, value_list);
-    }
-
-    return;
-  }
-
-  /*
-   * GetConjunctionList() - Returns the conjunction list to caller
-   *
-   * The returned value is a const reference which means it is read-only
-   * and that all modifications should be done through member function call
-   */
-  inline const std::vector<ConjunctionScanPredicate> &GetConjunctionList()
-      const {
-    return conjunction_list_;
-  }
-
-  /*
-   * IsFullIndexScan() - Returns whether the entire predicate should be
-   *                     done by one and only one full index scan
-   */
-  inline bool IsFullIndexScan() const { return full_index_scan_; }
-};
-
-}  // End index namespace
-}  // End peloton namespace
+//===----------------------------------------------------------------------===//
+//
+//                         Peloton
+//
+// index.h
+//
+// Identification: src/include/index/scan_optimizer.h
+//
+// Copyright (c) 2015-16, Carnegie Mellon University Database Group
+//
+//===----------------------------------------------------------------------===//
+
+#pragma once
+
+#include <vector>
+
+#include "index/index.h"
+#include "common/logger.h"
+#include "catalog/schema.h"
+#include "storage/tuple.h"
+
+#include "index/index_util.h"
+
+namespace catalog {
+class Schema;
+}
+
+namespace storage {
+class Tuple;
+}
+
+namespace peloton {
+namespace index {
+
+/*
+ * class ConjunctionScanPredicate - Represents a series of AND-ed predicates
+ *
+ * This class does not store the predicate itself (they should be stored as
+ * vectors elsewhere)
+ *
+ * There are two corner cases with this class: full index scan and point query
+ *
+ * For full index scan, no key allocation is done, and both low key and high key
+ * should not be touched on all cases, including construction of bounds and
+ * value late binding. For point query, only the low key should be touched,
+ * and it is exactly the key for construction of lower bound and for value
+ * late binding
+ */
+class ConjunctionScanPredicate {
+ private:
+  // This is the list holding indices of the upper bound and lower bound
+  // for the scan key. We only keep index in the corresponding Value[]
+  // since some values might not be able to bind when constructing the
+  // IndexScanPlan
+  //
+  // The length of this vector should equal the number of columns in
+  // index key
+  std::vector<std::pair<oid_t, oid_t>> value_index_list_;
+
+  // This vector holds indices for those index key columns that have
+  // a free variable
+  // We use this to speed up value binding since we could just skip
+  // columns that do not have a free variable
+  //
+  // The element is a pair of oid_t. The first oid_t is the index
+  // in index key that needs a binding, and the second oid_t is the
+  // index inside the new Value array during late binding
+  std::vector<std::pair<oid_t, oid_t>> low_key_bind_list_;
+  std::vector<std::pair<oid_t, oid_t>> high_key_bind_list_;
+
+  // Whether the query is a point query.
+  //
+  // If is point query then the ubound and lbound index must be equal
+  bool is_point_query_;
+
+  // Only queries with > >= == < <= get a chance to be optimized
+  // i.e. those with IN NOT IN LIKE NOT LIKE NOT EQUAL could not be optimized
+  // and they will result in an index scan
+  //
+  // There is a trick to make the situation less miserable: if there are
+  // many conjunctive predicates, and if one of them require a full index
+  // scan, then we do not conduct index scan multiple times, and instead
+  // only a full index scan is done and we let the index scan plan to
+  // filter tuples using its full predicate
+  bool full_index_scan_;
+
+  // These two represents low key and high key of the predicate scan
+  // We fill in these two values using the information available as much as
+  // we can, and if there are still values missing (that needs to be bound at
+  // run time, then just leave them there and bind at run time) they are left
+  // blank, and we use these two keys as template to construct search key
+  // at run time
+  storage::Tuple *low_key_p_;
+  storage::Tuple *high_key_p_;
+
+ public:
+  /*
+   * Construction - Initializes boundary keys
+   */
+  ConjunctionScanPredicate(Index *index_p, const std::vector<Value> &value_list,
+                           const std::vector<oid_t> &tuple_column_id_list,
+                           const std::vector<ExpressionType> &expr_list) {
+
+    // It contains a pointer to the index key schema
+    IndexMetadata *metadata_p = index_p->GetMetadata();
+
+    // If there are expressions that result in full index scan
+    // then this flag is set, and we do not construct lower bound
+    //
+    // Actually if we do not do this optimization, ConstructScanInterval()
+    // could still correctly construct all bounds as +/-Inf, but the index
+    // scanner does not know that we will do a table scan so in the case
+    // of multiple disjunctive predicates there might be multiple scan
+    // which is wasteful since a single index full scan should cover all cases
+    full_index_scan_ = HasNonOptimizablePredicate(expr_list);
+
+    // Only construct the two keys when full table scan is unnecessary
+    if (full_index_scan_ == false) {
+      // Then allocate storage for key template
+
+      // Give it a schema and true flag to let the constructor allocate
+      // memory for holding fields inside the tuple
+      //
+      // The schema will not be freed by tuple, but its internal data array will
+      low_key_p_ = new storage::Tuple(metadata_p->GetKeySchema(), true);
+      high_key_p_ = new storage::Tuple(metadata_p->GetKeySchema(), true);
+
+      // This further initializes is_point_query flag, and then
+      // fill the high key and low key with boundary values
+      ConstructScanInterval(index_p, value_list, tuple_column_id_list,
+                            expr_list);
+    } else {
+      // This will not be touched in the destructor
+      low_key_p_ = nullptr;
+      high_key_p_ = nullptr;
+
+      // This must hold since full table scan could not be point query
+      is_point_query_ = false;
+    }
+
+    return;
+  }
+
+  /*
+   * Copy Constructor - Deleted
+   *
+   * This was deleted to avoid copying the two member pointers without
+   * a clear pointer ownership
+   */
+  ConjunctionScanPredicate(const ConjunctionScanPredicate &) = delete;
+
+  /*
+   * operator= - Deleted
+   *
+   * Same reason as deleting the copy constructor
+   */
+  ConjunctionScanPredicate &operator=(const ConjunctionScanPredicate &) =
+      delete;
+
+  /*
+   * Move assignment - Deleted
+   *
+   * Same reason as deleting the copy constructor
+   */
+  ConjunctionScanPredicate &operator=(ConjunctionScanPredicate &&) = delete;
+
+  /*
+   * Move Constructor - Clear the child pointer in the old predicate
+   */
+  ConjunctionScanPredicate(ConjunctionScanPredicate &&other)
+      : value_index_list_{std::move(other.value_index_list_)},
+        low_key_bind_list_{std::move(other.low_key_bind_list_)},
+        high_key_bind_list_{std::move(other.high_key_bind_list_)},
+        is_point_query_(other.is_point_query_),
+        full_index_scan_{other.full_index_scan_},
+        low_key_p_{other.low_key_p_},
+        high_key_p_{other.high_key_p_} {
+    // Clear the original object
+    other.low_key_p_ = nullptr;
+    other.high_key_p_ = nullptr;
+
+    return;
+  }
+
+  /*
+   * Destructor - Deletes low key and high key template tuples
+   *
+   * NOTE: If there is memory leak then it is likely to be caused
+   * by pointer ownership problem brought about by Tuple and Value
+   *
+   * NOTE 2: We must check whether the pointer is nullptr, since for a
+   * move constructor it is possible that the keys are cleared
+   */
+  ~ConjunctionScanPredicate() {
+    if (low_key_p_ != nullptr) {
+      delete low_key_p_;
+
+      PL_ASSERT(high_key_p_ != nullptr);
+    }
+
+    if (high_key_p_ != nullptr) {
+      delete high_key_p_;
+    }
+
+    return;
+  }
+
+  /*
+   * BindValueToIndexKey() - Bind the value to a column of a given tuple
+   *
+   * This function binds the given value to the given column of a given key,
+   * if the value is not a placeholder for late binding. If it is, then
+   * it does not bind actual value, but instead return the index of the
+   * value object for future binding.
+   *
+   * If this function is called for late binding then caller is responsible
+   * for checking return value not being INVALID_OID, since during late binding
+   * stage all values must be valid
+   *
+   * NOTE: This function is made static to reflact the fact that it does not
+   * require any data member
+   */
+  static oid_t BindValueToIndexKey(Index *index_p, const Value &value,
+                                   storage::Tuple *index_key_p, oid_t index) {
+    ValueType bind_type = value.GetValueType();
+
+    if (bind_type == VALUE_TYPE_PARAMETER_OFFSET) {
+      return static_cast<oid_t>(ValuePeeker::PeekParameterOffset(value));
+    }
+
+    // This is the type of the actual column
+    ValueType column_type = index_key_p->GetType(index);
+
+    // If the given value's type equals expected type for the column then
+    // set value directly
+    // Otherwise we need to cast the value first
+    if (column_type == bind_type) {
+      index_key_p->SetValue(index, value, index_p->GetPool());
+    } else {
+      index_key_p->SetValue(index, value.CastAs(column_type),
+                            index_p->GetPool());
+    }
+
+    return INVALID_OID;
+  }
+
+  /*
+   * ConstructScanInterval() - Find value indices for scan start key and end key
+   *
+   * NOTE: Currently only AND operation is supported inside IndexScanPlan, in a
+   * sense that we buffer the binding between key columns and actual values in
+   * the IndexScanPlan object, assuming that for each column there is only one
+   * interval to scan, such that the scan could be classified by its high key
+   * and low key. This is true for AND, but not true for OR
+   *
+   * NOTE 2: This function should not be called if full_index_scan is true
+   */
+  void ConstructScanInterval(Index *index_p,
+                             const std::vector<Value> &value_list,
+                             const std::vector<oid_t> &tuple_column_id_list,
+                             const std::vector<ExpressionType> &expr_list) {
+
+    // This must hold for all cases
+    PL_ASSERT(tuple_column_id_list.size() == expr_list.size());
+
+    // We need to check index key schema
+    const IndexMetadata *metadata_p = index_p->GetMetadata();
+
+    // This function will modify value_index_list, but value_index_list
+    // should have capacity 0 to avoid further problems
+    is_point_query_ = FindValueIndex(metadata_p, tuple_column_id_list,
+                                     expr_list, value_index_list_);
+
+    // value_index_list should be of the same length as the index key
+    // schema, since it maps index key column to indices inside value_list
+    PL_ASSERT(metadata_p->GetColumnCount() == value_index_list_.size());
+    
+    LOG_TRACE("Constructing scan interval. Point query = %d", is_point_query_);
+    
+    // For each column in the index key, if there is not a bound
+    // representable as Value object then we use min and max of the
+    // corresponding type
+    for (oid_t i = 0; i < value_index_list_.size(); i++) {
+      const std::pair<oid_t, oid_t> &index_pair = value_index_list_[i];
+
+      // We use the type of the current index key column to get the
+      // +Inf, -Inf and/or casted type for Value object
+      ValueType index_key_column_type = metadata_p->GetKeySchema()->GetType(i);
+
+      // If the lower bound of this column is not specified by the predicate
+      // then we fill it with the minimum
+      //
+      // Also do the same for upper bound
+      if (index_pair.first == INVALID_OID) {
+        PL_ASSERT(is_point_query_ == false);
+
+        // We set the value using index's varlen pool, if any VARCHAR is
+        // involved (this is OK since the routine only runs for once)
+        low_key_p_->SetValue(i, Value::GetMinValue(index_key_column_type),
+                             index_p->GetPool());
+      } else {
+        oid_t bind_ret = BindValueToIndexKey(
+            index_p, value_list[index_pair.first], low_key_p_, i);
+
+        if (bind_ret != INVALID_OID) {
+          LOG_TRACE("Low key for column %u needs late binding!", i);
+
+          // The first element is index, and the second element
+          // is the return value, which is the future index in the
+          // value object array
+          low_key_bind_list_.push_back(std::make_pair(i, bind_ret));
+        }
+      }
+
+      // Only bind the second half if point query is false
+      if (is_point_query_ == false) {
+
+        if (index_pair.second == INVALID_OID) {
+
+          // We set the value using index's varlen pool, if any VARCHAR is
+          // involved (this is OK since the routine only runs for once)
+          high_key_p_->SetValue(i, Value::GetMaxValue(index_key_column_type),
+                                index_p->GetPool());
+        } else {
+          oid_t bind_ret = BindValueToIndexKey(
+              index_p, value_list[index_pair.second], high_key_p_, i);
+
+          if (bind_ret != INVALID_OID) {
+            LOG_INFO("High key for column %u needs late binding!", i);
+
+            // The first element is index, and the second element
+            // is the return value, which is the future index in the
+            // value object array
+            high_key_bind_list_.push_back(std::make_pair(i, bind_ret));
+          }
+        }
+      }  // if is point query == false
+    }    // for index_pair in the list
+
+    return;
+  }
+
+  /*
+   * LateBind() - Bind values to all columns of a given index key according
+   *              to the previous planning result
+   *
+   * This function assumes that all values must be valid and should not
+   * be placeholders
+   *
+   * NOTE: This function could not be called if full_index_scan is true
+   */
+  void LateBind(Index *index_p, const std::vector<Value> &value_list,
+                const std::vector<std::pair<oid_t, oid_t>> key_bind_list,
+                storage::Tuple *index_key_p) {
+    PL_ASSERT(full_index_scan_ == false);
+
+    // For each item <key column index, value list index> do the binding job
+    for (auto &bind_item : key_bind_list) {
+      oid_t bind_ret = BindValueToIndexKey(
+          index_p, value_list[bind_item.second], index_key_p, bind_item.first);
+
+      // This could not be other values since all values must be
+      // valid during the binding stage
+      PL_ASSERT(bind_ret == INVALID_OID);
+      (void)bind_ret;
+    }
+
+    return;
+  }
+
+  /*
+   * LateBindValues() - Late bind values given in the argument to the high key
+   *                    and low key inside this object
+   *
+   * NOTE: This function is not thread-safe since if multiple threads are
+   * calling this function, then the outcome is undefined. But anyway this
+   * should be called together with IndexScanPlan's SetParameterValues(), so
+   * if that function is not multithreaded then it is OK for this to be not
+   * multithreaded
+   *
+   * NOTE 2: If the current query is point query then we only bind the low key
+   * since for point query there is one query key
+   *
+   * NOTE 3: This function could not be called if full_index_scan if true
+   */
+  void LateBindValues(Index *index_p, const std::vector<Value> &value_list) {
+    PL_ASSERT(full_index_scan_ == false);
+
+    // Bind values to low key and high key respectively
+    LateBind(index_p, value_list, low_key_bind_list_, low_key_p_);
+
+    if (is_point_query_ == false) {
+      LateBind(index_p, value_list, high_key_bind_list_, high_key_p_);
+    }
+
+    return;
+  }
+
+  /*
+   * IsFullIndexScan() - Return whether this conjunction predicate is a full
+   *                     index scan
+   */
+  inline bool IsFullIndexScan() const { return full_index_scan_; }
+
+  /*
+   * IsPointQuery() - Returns whether this conjunction is a point query
+   */
+  inline bool IsPointQuery() const { return is_point_query_; }
+
+  /*
+   * GetLowKey() - Returns the scan low key if this is not a point query
+   *
+   * For point queries assertion fails, since it is mandatory to call another
+   * version of the same function to get query key for point query
+   */
+  inline const storage::Tuple *GetLowKey() const {
+    PL_ASSERT(is_point_query_ == false);
+    PL_ASSERT(full_index_scan_ == false);
+
+    return low_key_p_;
+  }
+
+  /*
+   * GetHighKey() - Returns the scan high key
+   *
+   * For point queries assertion fails, since there is no high key
+   * for a point query
+   */
+  inline const storage::Tuple *GetHighKey() const {
+    PL_ASSERT(is_point_query_ == false);
+    PL_ASSERT(full_index_scan_ == false);
+
+    return high_key_p_;
+  }
+
+  /*
+   * GetPointQueryKey() - Returns the key for point query
+   *
+   * This function could only be called if the current query is a point query
+   */
+  inline const storage::Tuple *GetPointQueryKey() const {
+    PL_ASSERT(is_point_query_ == true);
+    PL_ASSERT(full_index_scan_ == false);
+
+    return low_key_p_;
+  }
+
+  /*
+   * GetBindingCount() - Returns the number of bindings that must be done
+   *
+   * This function is majorly for debugging purposes. Non-debugging
+   * routines may call this function but the return value is not quite
+   * enlightening
+   */
+  inline size_t GetBindingCount() const {
+    return low_key_bind_list_.size() + high_key_bind_list_.size();
+  }
+};
+
+/////////////////////////////////////////////////////////////////////
+// End of class definition
+/////////////////////////////////////////////////////////////////////
+
+/////////////////////////////////////////////////////////////////////
+// Start of another class definition
+/////////////////////////////////////////////////////////////////////
+
+/*
+ * class IndexScanPredicate - The predicate for index scan
+ *
+ * This class maintains planner information about index scan, especially
+ * columns involved in the index scan and their corresponding values.
+ *
+ * Please note that this class represents the most general form of scan
+ * predicate that does not have any other constraints
+ */
+class IndexScanPredicate {
+ private:
+  // This holds all conjunctions which are assumed to be connected
+  // together by disjunctions
+  std::vector<ConjunctionScanPredicate> conjunction_list_;
+
+  // This is the OR of all full_index_scan field in existing conjunction lists
+  // If this is true then we could simply do an index scan and return all
+  // entries inside the index rather than doing scans on each conjunction
+  // predicate first and then do a union using hash table
+  bool full_index_scan_;
+
+ public:
+  /*
+   * Constructor - Initialize nothing
+   */
+  IndexScanPredicate() : conjunction_list_{}, full_index_scan_{false} {}
+
+  /*
+   * AddConjunctionScanPredicate() - Adds a conjunction scan predicate
+   *                                 i.e. (attr op value) AND (attr2 op value)..
+   *
+   * This is the basic unit that we scan the index. If one of the conjunction
+   * predicates are full index scan due to an expression that is not
+   * optimizable, then we just set the full_index_scan flag inside this
+   * object and always does full index scan
+   *
+   * Also note that for full index scan we do not need to bind the actual value
+   * because anyway a full scan will be conducted and there is no point
+   * updating the low key and high key
+   */
+  void AddConjunctionScanPredicate(
+      Index *index_p, const std::vector<Value> &value_list,
+      const std::vector<oid_t> &tuple_column_id_list,
+      const std::vector<ExpressionType> &expr_list) {
+    // Construct a conjunction predicate in-place and initialize all
+    // low key and high key and binding slots
+    conjunction_list_.emplace_back(index_p, value_list, tuple_column_id_list,
+                                   expr_list);
+
+    // If any of the newly added predicate results in a full index scan
+    // then the entire predicate is a scan
+    full_index_scan_ =
+        full_index_scan_ || conjunction_list_.back().IsFullIndexScan();
+
+    return;
+  }
+
+  /*
+   * LateBindValues() - Bind values to all conjunction predicates of the
+   *                    index scan predicate
+   *
+   * This function only operates on all predicates present in the array, and
+   * are not responsible for future addition of predicates if any
+   *
+   * If the current predicate has already degraded into a full index scan, then
+   * this function simply return, since there is no point updating the low
+   * key and high key with full index scan
+   */
+  void LateBindValues(Index *index_p, const std::vector<Value> &value_list) {
+    if (full_index_scan_ == true) {
+      LOG_INFO("Fast path: For full index scan do not bind");
+
+      return;
+    }
+
+    // For every conjunction predicate, bind value on them one by one
+    for (ConjunctionScanPredicate &conjunction_item : conjunction_list_) {
+      // This should be true since this object's index scan flag is an "OR"
+      // of all elements in the array
+      PL_ASSERT(conjunction_item.IsFullIndexScan() == false);
+
+      conjunction_item.LateBindValues(index_p, value_list);
+    }
+
+    return;
+  }
+
+  /*
+   * GetConjunctionList() - Returns the conjunction list to caller
+   *
+   * The returned value is a const reference which means it is read-only
+   * and that all modifications should be done through member function call
+   */
+  inline const std::vector<ConjunctionScanPredicate> &GetConjunctionList()
+      const {
+    return conjunction_list_;
+  }
+
+  /*
+   * IsFullIndexScan() - Returns whether the entire predicate should be
+   *                     done by one and only one full index scan
+   */
+  inline bool IsFullIndexScan() const { return full_index_scan_; }
+};
+
+}  // End index namespace
+}  // End peloton namespace