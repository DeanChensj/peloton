//===----------------------------------------------------------------------===//
//
//                         Peloton
//
// skiplist_index.cpp
//
// Identification: src/index/skiplist_index.cpp
//
// Copyright (c) 2015-17, Carnegie Mellon University Database Group
//
//===----------------------------------------------------------------------===//
#include "index/skiplist_index.h"

#include "common/logger.h"
#include "index/index_key.h"
#include "index/scan_optimizer.h"
#include "statistics/stats_aggregator.h"
#include "storage/tuple.h"

namespace peloton {
namespace index {

SKIPLIST_TEMPLATE_ARGUMENTS
SKIPLIST_INDEX_TYPE::SkipListIndex(IndexMetadata *metadata)
    :  // Base class
<<<<<<< HEAD
      Index{metadata},
      // Key "less than" relation comparator
      comparator{},
      // Key equality checker
      equals{},
      container{!metadata->HasUniqueKeys(), 50, comparator, equals} {
=======
    Index{metadata},
    // Key "less than" relation comparator
    comparator{},
    // Key equality checker
    equals{},
    container{!metadata->HasUniqueKeys(), 50, comparator, equals} {
>>>>>>> ebf93ca6
  // TODO: Add your implementation here
  return;
}

SKIPLIST_TEMPLATE_ARGUMENTS
SKIPLIST_INDEX_TYPE::~SkipListIndex() {}

/*
 * InsertEntry() - insert a key-value pair into the map
 *
 * If the key value pair already exists in the map, just return false
 */
SKIPLIST_TEMPLATE_ARGUMENTS
bool SKIPLIST_INDEX_TYPE::InsertEntry(const storage::Tuple *key,
                                      ItemPointer *value) {
<<<<<<< HEAD
=======

>>>>>>> ebf93ca6
  KeyType index_key;
  index_key.SetFromKey(key);

  bool ret = container.Insert(index_key, value);

<<<<<<< HEAD
  LOG_TRACE("InsertEntry(key=%s, val=%s) [%s]", index_key.GetInfo().c_str(),
            IndexUtil::GetInfo(value).c_str(), (ret ? "SUCCESS" : "FAIL"));
=======
  LOG_TRACE("InsertEntry(key=%s, val=%s) [%s]",
            index_key.GetInfo().c_str(),
            IndexUtil::GetInfo(value).c_str(),
            (ret ? "SUCCESS" : "FAIL"));
>>>>>>> ebf93ca6

  return ret;
}

/*
 * DeleteEntry() - Removes a key-value pair
 *
 * If the key-value pair does not exists yet in the map return false
 */
SKIPLIST_TEMPLATE_ARGUMENTS
bool SKIPLIST_INDEX_TYPE::DeleteEntry(const storage::Tuple *key,
<<<<<<< HEAD
                                      UNUSED_ATTRIBUTE ItemPointer *value) {
=======
                                      ItemPointer *value) {

>>>>>>> ebf93ca6
  KeyType index_key;
  index_key.SetFromKey(key);

  // In Delete() since we just use the value for comparison (i.e. read-only)
  // it is unnecessary for us to allocate memory
  bool ret = container.Delete(index_key);

<<<<<<< HEAD
  LOG_TRACE("DeleteEntry(key=%s, val=%s) [%s]", index_key.GetInfo().c_str(),
            IndexUtil::GetInfo(value).c_str(), (ret ? "SUCCESS" : "FAIL"));
=======
  LOG_TRACE("DeleteEntry(key=%s, val=%s) [%s]",
            index_key.GetInfo().c_str(),
            IndexUtil::GetInfo(value).c_str(),
            (ret ? "SUCCESS" : "FAIL"));
>>>>>>> ebf93ca6
  return ret;
}

SKIPLIST_TEMPLATE_ARGUMENTS
<<<<<<< HEAD
bool SKIPLIST_INDEX_TYPE::CondInsertEntry(
    const storage::Tuple *key, ItemPointer *value,
    std::function<bool(const void *)> predicate) {
=======
bool SKIPLIST_INDEX_TYPE::CondInsertEntry(const storage::Tuple *key,
                                          ItemPointer *value, std::function<bool(const void *)> predicate) {
>>>>>>> ebf93ca6
  KeyType index_key;
  index_key.SetFromKey(key);

  bool predicate_satisfied = false;

  // This function will complete them in one step
  // predicate will be set to nullptr if the predicate
  // returns true for some value
  bool ret = container.ConditionalInsert(index_key, value, predicate,
                                         &predicate_satisfied);

<<<<<<< HEAD
=======
  // If predicate is not satisfied then we know insertion successes
  if (predicate_satisfied == false) {
    // So it should always succeed?
    assert(ret == true);
  } else {
    assert(ret == false);
  }

>>>>>>> ebf93ca6
  return ret;
}

/*
 * Scan() - Scans a range inside the index using index scan optimizer
 *
 */
SKIPLIST_TEMPLATE_ARGUMENTS
void SKIPLIST_INDEX_TYPE::Scan(
    UNUSED_ATTRIBUTE const std::vector<type::Value> &value_list,
    UNUSED_ATTRIBUTE const std::vector<oid_t> &tuple_column_id_list,
    UNUSED_ATTRIBUTE const std::vector<ExpressionType> &expr_list,
    UNUSED_ATTRIBUTE ScanDirectionType scan_direction,
    UNUSED_ATTRIBUTE std::vector<ValueType> &result,
    UNUSED_ATTRIBUTE const ConjunctionScanPredicate *csp_p) {
  // TODO: Add your implementation here
  return;
}

/*
 * ScanLimit() - Scan the index with predicate and limit/offset
 *
 */
SKIPLIST_TEMPLATE_ARGUMENTS
void SKIPLIST_INDEX_TYPE::ScanLimit(
    UNUSED_ATTRIBUTE const std::vector<type::Value> &value_list,
    UNUSED_ATTRIBUTE const std::vector<oid_t> &tuple_column_id_list,
    UNUSED_ATTRIBUTE const std::vector<ExpressionType> &expr_list,
    UNUSED_ATTRIBUTE ScanDirectionType scan_direction,
    UNUSED_ATTRIBUTE std::vector<ValueType> &result,
    UNUSED_ATTRIBUTE const ConjunctionScanPredicate *csp_p,
    UNUSED_ATTRIBUTE uint64_t limit, UNUSED_ATTRIBUTE uint64_t offset) {
  // TODO: Add your implementation here
  return;
}

SKIPLIST_TEMPLATE_ARGUMENTS
void SKIPLIST_INDEX_TYPE::ScanAllKeys(
    UNUSED_ATTRIBUTE std::vector<ValueType> &result) {
  // TODO: Add your implementation here
  return;
}

SKIPLIST_TEMPLATE_ARGUMENTS
void SKIPLIST_INDEX_TYPE::ScanKey(
    UNUSED_ATTRIBUTE const storage::Tuple *key,
    UNUSED_ATTRIBUTE std::vector<ValueType> &result) {
  // TODO: Add your implementation here
  return;
}

SKIPLIST_TEMPLATE_ARGUMENTS
std::string SKIPLIST_INDEX_TYPE::GetTypeName() const { return "SkipList"; }

// IMPORTANT: Make sure you don't exceed CompactIntegerKey_MAX_SLOTS

template class SkipListIndex<
    CompactIntsKey<1>, ItemPointer *, CompactIntsComparator<1>,
    CompactIntsEqualityChecker<1>, ItemPointerComparator>;
template class SkipListIndex<
    CompactIntsKey<2>, ItemPointer *, CompactIntsComparator<2>,
    CompactIntsEqualityChecker<2>, ItemPointerComparator>;
template class SkipListIndex<
    CompactIntsKey<3>, ItemPointer *, CompactIntsComparator<3>,
    CompactIntsEqualityChecker<3>, ItemPointerComparator>;
template class SkipListIndex<
    CompactIntsKey<4>, ItemPointer *, CompactIntsComparator<4>,
    CompactIntsEqualityChecker<4>, ItemPointerComparator>;

// Generic key
template class SkipListIndex<GenericKey<4>, ItemPointer *,
                             FastGenericComparator<4>,
                             GenericEqualityChecker<4>, ItemPointerComparator>;
template class SkipListIndex<GenericKey<8>, ItemPointer *,
                             FastGenericComparator<8>,
                             GenericEqualityChecker<8>, ItemPointerComparator>;
template class SkipListIndex<GenericKey<16>, ItemPointer *,
                             FastGenericComparator<16>,
                             GenericEqualityChecker<16>, ItemPointerComparator>;
template class SkipListIndex<GenericKey<64>, ItemPointer *,
                             FastGenericComparator<64>,
                             GenericEqualityChecker<64>, ItemPointerComparator>;
template class SkipListIndex<
    GenericKey<256>, ItemPointer *, FastGenericComparator<256>,
    GenericEqualityChecker<256>, ItemPointerComparator>;

// Tuple key
template class SkipListIndex<TupleKey, ItemPointer *, TupleKeyComparator,
                             TupleKeyEqualityChecker, ItemPointerComparator>;

}  // namespace index
}  // namespace peloton<|MERGE_RESOLUTION|>--- conflicted
+++ resolved
@@ -23,21 +23,12 @@
 SKIPLIST_TEMPLATE_ARGUMENTS
 SKIPLIST_INDEX_TYPE::SkipListIndex(IndexMetadata *metadata)
     :  // Base class
-<<<<<<< HEAD
       Index{metadata},
       // Key "less than" relation comparator
       comparator{},
       // Key equality checker
       equals{},
       container{!metadata->HasUniqueKeys(), 50, comparator, equals} {
-=======
-    Index{metadata},
-    // Key "less than" relation comparator
-    comparator{},
-    // Key equality checker
-    equals{},
-    container{!metadata->HasUniqueKeys(), 50, comparator, equals} {
->>>>>>> ebf93ca6
   // TODO: Add your implementation here
   return;
 }
@@ -53,24 +44,13 @@
 SKIPLIST_TEMPLATE_ARGUMENTS
 bool SKIPLIST_INDEX_TYPE::InsertEntry(const storage::Tuple *key,
                                       ItemPointer *value) {
-<<<<<<< HEAD
-=======
-
->>>>>>> ebf93ca6
   KeyType index_key;
   index_key.SetFromKey(key);
 
   bool ret = container.Insert(index_key, value);
 
-<<<<<<< HEAD
   LOG_TRACE("InsertEntry(key=%s, val=%s) [%s]", index_key.GetInfo().c_str(),
             IndexUtil::GetInfo(value).c_str(), (ret ? "SUCCESS" : "FAIL"));
-=======
-  LOG_TRACE("InsertEntry(key=%s, val=%s) [%s]",
-            index_key.GetInfo().c_str(),
-            IndexUtil::GetInfo(value).c_str(),
-            (ret ? "SUCCESS" : "FAIL"));
->>>>>>> ebf93ca6
 
   return ret;
 }
@@ -82,12 +62,7 @@
  */
 SKIPLIST_TEMPLATE_ARGUMENTS
 bool SKIPLIST_INDEX_TYPE::DeleteEntry(const storage::Tuple *key,
-<<<<<<< HEAD
                                       UNUSED_ATTRIBUTE ItemPointer *value) {
-=======
-                                      ItemPointer *value) {
-
->>>>>>> ebf93ca6
   KeyType index_key;
   index_key.SetFromKey(key);
 
@@ -95,27 +70,14 @@
   // it is unnecessary for us to allocate memory
   bool ret = container.Delete(index_key);
 
-<<<<<<< HEAD
   LOG_TRACE("DeleteEntry(key=%s, val=%s) [%s]", index_key.GetInfo().c_str(),
             IndexUtil::GetInfo(value).c_str(), (ret ? "SUCCESS" : "FAIL"));
-=======
-  LOG_TRACE("DeleteEntry(key=%s, val=%s) [%s]",
-            index_key.GetInfo().c_str(),
-            IndexUtil::GetInfo(value).c_str(),
-            (ret ? "SUCCESS" : "FAIL"));
->>>>>>> ebf93ca6
   return ret;
 }
 
-SKIPLIST_TEMPLATE_ARGUMENTS
-<<<<<<< HEAD
 bool SKIPLIST_INDEX_TYPE::CondInsertEntry(
     const storage::Tuple *key, ItemPointer *value,
     std::function<bool(const void *)> predicate) {
-=======
-bool SKIPLIST_INDEX_TYPE::CondInsertEntry(const storage::Tuple *key,
-                                          ItemPointer *value, std::function<bool(const void *)> predicate) {
->>>>>>> ebf93ca6
   KeyType index_key;
   index_key.SetFromKey(key);
 
@@ -127,17 +89,6 @@
   bool ret = container.ConditionalInsert(index_key, value, predicate,
                                          &predicate_satisfied);
 
-<<<<<<< HEAD
-=======
-  // If predicate is not satisfied then we know insertion successes
-  if (predicate_satisfied == false) {
-    // So it should always succeed?
-    assert(ret == true);
-  } else {
-    assert(ret == false);
-  }
-
->>>>>>> ebf93ca6
   return ret;
 }
 
