//===----------------------------------------------------------------------===//
//
//                         Peloton
//
// manager.cpp
//
// Identification: src/catalog/manager.cpp
//
// Copyright (c) 2015-16, Carnegie Mellon University Database Group
//
//===----------------------------------------------------------------------===//

#include "common/exception.h"
#include "common/logger.h"
#include "catalog/manager.h"
#include "catalog/foreign_key.h"
#include "storage/database.h"
#include "storage/data_table.h"
#include "concurrency/transaction_manager_factory.h"

namespace peloton {
namespace catalog {

std::shared_ptr<storage::TileGroup> Manager::empty_location;

Manager &Manager::GetInstance() {
  static Manager manager;
  return manager;
}

//===--------------------------------------------------------------------===//
// OBJECT MAP
//===--------------------------------------------------------------------===//

void Manager::AddTileGroup(const oid_t oid,
                           std::shared_ptr<storage::TileGroup> location) {

<<<<<<< HEAD
  // add/update the catalog reference to the tile group
  locator.Update(oid, location);

=======
  {
    // add/update the catalog reference to the tile group
    locator.Update(oid, location);
  }
>>>>>>> 16f2d1bc
}

void Manager::DropTileGroup(const oid_t oid) {
  concurrency::TransactionManagerFactory::GetInstance().DroppingTileGroup(oid);

<<<<<<< HEAD
  // drop the catalog reference to the tile group
  locator.Erase(oid, empty_location);

=======
  {
    // drop the catalog reference to the tile group
    locator.Erase(oid, empty_location);
  }
>>>>>>> 16f2d1bc
}

std::shared_ptr<storage::TileGroup> Manager::GetTileGroup(const oid_t oid) {
  std::shared_ptr<storage::TileGroup> location;
<<<<<<< HEAD
  
  location = locator.Find(oid);
=======

  { location = locator.Find(oid); }
>>>>>>> 16f2d1bc

  return location;
}

// used for logging test
void Manager::ClearTileGroup() {

<<<<<<< HEAD
  locator.Clear(empty_location);

}

//===--------------------------------------------------------------------===//
// DATABASE
//===--------------------------------------------------------------------===//

void Manager::AddDatabase(storage::Database *database) {
  {
    std::lock_guard<std::mutex> lock(catalog_mutex);
    databases.push_back(database);
  }
}

storage::Database *Manager::GetDatabaseWithOid(const oid_t database_oid) const {
  for (auto database : databases) {
    if (database->GetOid() == database_oid) return database;
  }

  return nullptr;
}

void Manager::DropDatabaseWithOid(const oid_t database_oid) {
  {
    std::lock_guard<std::mutex> lock(catalog_mutex);

    oid_t database_offset = 0;
    for (auto database : databases) {
      if (database->GetOid() == database_oid) {
        delete database;
        break;
      }
      database_offset++;
    }
    PL_ASSERT(database_offset < databases.size());

    // Drop the database
    databases.erase(databases.begin() + database_offset);
  }
}

storage::Database *Manager::GetDatabase(const oid_t database_offset) const {
  PL_ASSERT(database_offset < databases.size());
  auto database = databases.at(database_offset);
  return database;
}

oid_t Manager::GetDatabaseCount() const { return databases.size(); }

//===--------------------------------------------------------------------===//
// CONVENIENCE WRAPPERS
//===--------------------------------------------------------------------===//

storage::DataTable *Manager::GetTableWithOid(const oid_t database_oid,
                                             const oid_t table_oid) const {
  // Lookup DB
  auto database = GetDatabaseWithOid(database_oid);

  // Lookup table
  if (database != nullptr) {
    auto table = database->GetTableWithOid(table_oid);
    return table;
  }

  return nullptr;
}

storage::DataTable *Manager::GetTableWithName(
    const oid_t database_oid, const std::string table_name) const {
  // Lookup DB
  auto database = GetDatabaseWithOid(database_oid);

  // Lookup table
  if (database != nullptr) {
    auto table = database->GetTableWithName(table_name);
    return table;
  }

  return nullptr;
=======
  { locator.Clear(empty_location); }
>>>>>>> 16f2d1bc
}

}  // End catalog namespace
}  // End peloton namespace<|MERGE_RESOLUTION|>--- conflicted
+++ resolved
@@ -35,42 +35,21 @@
 void Manager::AddTileGroup(const oid_t oid,
                            std::shared_ptr<storage::TileGroup> location) {
 
-<<<<<<< HEAD
   // add/update the catalog reference to the tile group
   locator.Update(oid, location);
-
-=======
-  {
-    // add/update the catalog reference to the tile group
-    locator.Update(oid, location);
-  }
->>>>>>> 16f2d1bc
 }
 
 void Manager::DropTileGroup(const oid_t oid) {
   concurrency::TransactionManagerFactory::GetInstance().DroppingTileGroup(oid);
 
-<<<<<<< HEAD
   // drop the catalog reference to the tile group
   locator.Erase(oid, empty_location);
-
-=======
-  {
-    // drop the catalog reference to the tile group
-    locator.Erase(oid, empty_location);
-  }
->>>>>>> 16f2d1bc
 }
 
 std::shared_ptr<storage::TileGroup> Manager::GetTileGroup(const oid_t oid) {
   std::shared_ptr<storage::TileGroup> location;
-<<<<<<< HEAD
   
   location = locator.Find(oid);
-=======
-
-  { location = locator.Find(oid); }
->>>>>>> 16f2d1bc
 
   return location;
 }
@@ -78,90 +57,7 @@
 // used for logging test
 void Manager::ClearTileGroup() {
 
-<<<<<<< HEAD
   locator.Clear(empty_location);
-
-}
-
-//===--------------------------------------------------------------------===//
-// DATABASE
-//===--------------------------------------------------------------------===//
-
-void Manager::AddDatabase(storage::Database *database) {
-  {
-    std::lock_guard<std::mutex> lock(catalog_mutex);
-    databases.push_back(database);
-  }
-}
-
-storage::Database *Manager::GetDatabaseWithOid(const oid_t database_oid) const {
-  for (auto database : databases) {
-    if (database->GetOid() == database_oid) return database;
-  }
-
-  return nullptr;
-}
-
-void Manager::DropDatabaseWithOid(const oid_t database_oid) {
-  {
-    std::lock_guard<std::mutex> lock(catalog_mutex);
-
-    oid_t database_offset = 0;
-    for (auto database : databases) {
-      if (database->GetOid() == database_oid) {
-        delete database;
-        break;
-      }
-      database_offset++;
-    }
-    PL_ASSERT(database_offset < databases.size());
-
-    // Drop the database
-    databases.erase(databases.begin() + database_offset);
-  }
-}
-
-storage::Database *Manager::GetDatabase(const oid_t database_offset) const {
-  PL_ASSERT(database_offset < databases.size());
-  auto database = databases.at(database_offset);
-  return database;
-}
-
-oid_t Manager::GetDatabaseCount() const { return databases.size(); }
-
-//===--------------------------------------------------------------------===//
-// CONVENIENCE WRAPPERS
-//===--------------------------------------------------------------------===//
-
-storage::DataTable *Manager::GetTableWithOid(const oid_t database_oid,
-                                             const oid_t table_oid) const {
-  // Lookup DB
-  auto database = GetDatabaseWithOid(database_oid);
-
-  // Lookup table
-  if (database != nullptr) {
-    auto table = database->GetTableWithOid(table_oid);
-    return table;
-  }
-
-  return nullptr;
-}
-
-storage::DataTable *Manager::GetTableWithName(
-    const oid_t database_oid, const std::string table_name) const {
-  // Lookup DB
-  auto database = GetDatabaseWithOid(database_oid);
-
-  // Lookup table
-  if (database != nullptr) {
-    auto table = database->GetTableWithName(table_name);
-    return table;
-  }
-
-  return nullptr;
-=======
-  { locator.Clear(empty_location); }
->>>>>>> 16f2d1bc
 }
 
 }  // End catalog namespace
