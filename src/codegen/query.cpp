--- conflicted
+++ resolved
@@ -49,10 +49,6 @@
 
   // We use this handy class to avoid complex casting and pointer manipulation
   struct FunctionArguments {
-<<<<<<< HEAD
-    concurrency::TransactionContext *txn;
-=======
->>>>>>> 334016ed
     storage::StorageManager *storage_manager;
     executor::ExecutorContext *executor_context;
     QueryParameters *query_parameters;
