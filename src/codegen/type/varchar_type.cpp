--- conflicted
+++ resolved
@@ -623,15 +623,9 @@
 std::vector<TypeSystem::UnaryOpInfo> kUnaryOperatorTable = {
     {OperatorId::Ascii, kAscii},
     {OperatorId::Length, kLength},
-<<<<<<< HEAD
     {OperatorId::Trim, kTrim},
     {OperatorId::Lower, kLower},
     {OperatorId::Upper, kUpper}};
-=======
-    {OperatorId::Upper, kUpper},
-    {OperatorId::Lower, kLower},
-    {OperatorId::Trim, kTrim}};
->>>>>>> 501d1eb7
 
 // Binary operations
 Like kLike;
@@ -646,20 +640,12 @@
 std::vector<TypeSystem::BinaryOpInfo> kBinaryOperatorTable = {
     {OperatorId::Like, kLike},
     {OperatorId::DateTrunc, kDateTrunc},
-<<<<<<< HEAD
     {OperatorId::DatePart, kDatePart},
     {OperatorId::BTrim, kBTrim},
     {OperatorId::LTrim, kLTrim},
     {OperatorId::RTrim, kRTrim},
     {OperatorId::Repeat, kRepeat},
     {OperatorId::Concat, kConcat}};
-=======
-    {OperatorId::BTrim, kBTrim},
-    {OperatorId::LTrim, kLTrim},
-    {OperatorId::RTrim, kRTrim},
-    {OperatorId::Concat, kConcat},
-    {OperatorId::Repeat, kRepeat}};
->>>>>>> 501d1eb7
 
 // Nary operations
 Substr kSubstr;
